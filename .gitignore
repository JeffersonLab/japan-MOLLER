--- conflicted
+++ resolved
@@ -36,11 +36,9 @@
 output
 Doxygen/html
 
-<<<<<<< HEAD
 # output
 *.tar.gz
 *.tar
-=======
+
 #tmp files
-*~
->>>>>>> 8d3152b8
+*~