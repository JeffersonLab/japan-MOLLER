
/*!
 * \file   QwMollerADC_Channel.h
 * \brief  Decoding and management for Moller ADC channels (6x32-bit datawords)
 * \author Kevin Ward (Original code by P.M. King)
 * \date   20021-05-25
 */

#pragma once

// System headers
#include <valarray>
#include <vector>

// ROOT headers
#include "TTree.h"

// Qweak headers
#include "VQwHardwareChannel.h"
#include "MQwMockable.h"
#include "QwRootFile.h"

// Forward declarations
class QwBlinder;
class QwParameterFile;
#ifdef __USE_DATABASE__
class QwErrDBInterface;
#endif

///
/// \ingroup QwAnalysis_ADC
///
/// \ingroup QwAnalysis_BL
/**
 * \class QwMollerADC_Channel
 * \ingroup QwAnalysis_ADC
 * \brief Concrete hardware channel for Moller ADC modules (6x32-bit words)
 *
 * Decodes and processes the data for a single Moller ADC channel and exposes
 * block-level values, sums, and statistical moments. Supports single-event
 * cuts, error propagation, blinding, and running statistics. Follows the
 * dual-operator pattern to provide both type-specific operators and
 * polymorphic operator overrides via VQwHardwareChannel.
 */
class QwMollerADC_Channel: public VQwHardwareChannel, public MQwMockable {
/****************************************************************//**
 *  Class: QwMollerADC_Channel
 *         Base class containing decoding functions for the MollerADC_Channel
 *         6 32-bit datawords.
 *         The functions in this class will decode a single channel
 *         worth of MollerADC_Channel data and provide the components
 *         through member functions.
 ******************************************************************/
 public:
  static Int_t GetBufferOffset(Int_t moduleindex, Int_t channelindex);
  static void  PrintErrorCounterHead();
  static void  PrintErrorCounterTail();

  static const Double_t kTimePerSample;

  using MQwMockable::LoadMockDataParameters;

  using VQwHardwareChannel::GetRawValue;
  using VQwHardwareChannel::GetValue;
  using VQwHardwareChannel::GetValueM2;
  using VQwHardwareChannel::GetValueError;
  using VQwHardwareChannel::GetValueWidth;

  using VQwHardwareChannel::AccumulateRunningSum;
  using VQwHardwareChannel::DeaccumulateRunningSum;

 public:
  QwMollerADC_Channel(): MQwMockable() {
    InitializeChannel("","");
    SetMollerADCSaturationLimt(8.5);//set the default saturation limit
  };
  QwMollerADC_Channel(TString name, TString datatosave = "raw"): MQwMockable() {
    InitializeChannel(name, datatosave);
    SetMollerADCSaturationLimt(8.5);//set the default saturation limit
  };
  QwMollerADC_Channel(const QwMollerADC_Channel& value):
    VQwHardwareChannel(value), MQwMockable(value),
    fNumberOfSamples_map(value.fNumberOfSamples_map),
    fSaturationABSLimit(value.fSaturationABSLimit)
  {
    *this = value;
  };
  QwMollerADC_Channel(const QwMollerADC_Channel& value, VQwDataElement::EDataToSave datatosave):
    VQwHardwareChannel(value,datatosave), MQwMockable(value),
    fNumberOfSamples_map(value.fNumberOfSamples_map),
    fSaturationABSLimit(value.fSaturationABSLimit)
  {
    *this = value;
  };
  ~QwMollerADC_Channel() override { };

  void CopyFrom(const QwMollerADC_Channel& value){
    VQwHardwareChannel::CopyFrom(value);
    fNumberOfSamples_map = value.fNumberOfSamples_map;
    fSaturationABSLimit = value.fSaturationABSLimit;
    *this = value;
  };


  using VQwHardwareChannel::Clone;

  VQwHardwareChannel* Clone(VQwDataElement::EDataToSave datatosave) const override{
    return new QwMollerADC_Channel(*this,datatosave);
  };

  /// \brief Initialize the fields in this object
  void  InitializeChannel(TString name, TString datatosave) override;

  /// \brief Initialize the fields in this object
  void  InitializeChannel(TString subsystem, TString instrumenttype, TString name, TString datatosave) override;

  void LoadChannelParameters(QwParameterFile &paramfile) override;

  // Will update the default sample size for the module.
  void SetDefaultSampleSize(size_t num_samples_map) {
    // This will be checked against the no.of samples read by the module
    fNumberOfSamples_map = num_samples_map;
  };

  void  ClearEventData() override;

  /// Internally generate random event data
  void  RandomizeEventData(int helicity = 0.0, double time = 0.0) override;

  /// Forces the event "number of samples" variable to be what was expected from the mapfile.
  /// NOTE: this should only be used in mock data generation!
  void  ForceMapfileSampleSize() {fNumberOfSamples = fNumberOfSamples_map;};

//------------------------------------------------------------------------------------------
  void SmearByResolution(double resolution) override;
//------------------------------------------------------------------------------------------

  ///  TODO:  SetHardwareSum should be removed, and SetEventData
  ///         should be made protected.
  void  SetHardwareSum(Double_t hwsum, UInt_t sequencenumber = 0);
  void  SetEventData(Double_t* block, UInt_t sequencenumber = 0);
  void  SetRawEventData() override;

  /// Encode the event data into a CODA buffer
  void  EncodeEventData(std::vector<UInt_t> &buffer) override;
  /// Decode the event data from a CODA buffer
  Int_t ProcessEvBuffer(UInt_t* buffer, UInt_t num_words_left, UInt_t index = 0) override;
  /// Process the event data according to pedestal and calibration factor
  void  ProcessEvent() override;


  QwMollerADC_Channel& operator=  (const QwMollerADC_Channel &value);
  void AssignScaledValue(const QwMollerADC_Channel &value, Double_t scale);
  void AssignValueFrom(const VQwDataElement* valueptr) override;
  void AddValueFrom(const VQwHardwareChannel* valueptr) override;
  void SubtractValueFrom(const VQwHardwareChannel* valueptr) override;
  void MultiplyBy(const VQwHardwareChannel* valueptr) override;
  void DivideBy(const VQwHardwareChannel* valueptr) override;
  void ArcTan(const QwMollerADC_Channel &value);

  QwMollerADC_Channel& operator+= (const QwMollerADC_Channel &value);
  QwMollerADC_Channel& operator-= (const QwMollerADC_Channel &value);
  QwMollerADC_Channel& operator*= (const QwMollerADC_Channel &value);

  VQwHardwareChannel& operator+=(const VQwHardwareChannel& input) override;
  VQwHardwareChannel& operator-=(const VQwHardwareChannel& input) override;
  VQwHardwareChannel& operator*=(const VQwHardwareChannel& input) override;
  VQwHardwareChannel& operator/=(const VQwHardwareChannel& input) override;

  const QwMollerADC_Channel operator+ (const QwMollerADC_Channel &value) const;
  const QwMollerADC_Channel operator- (const QwMollerADC_Channel &value) const;
  const QwMollerADC_Channel operator* (const QwMollerADC_Channel &value) const;
  void Sum(const QwMollerADC_Channel &value1, const QwMollerADC_Channel &value2);
  void Difference(const QwMollerADC_Channel &value1, const QwMollerADC_Channel &value2);
  void Ratio(const QwMollerADC_Channel &numer, const QwMollerADC_Channel &denom);
  void Product(const QwMollerADC_Channel &value1, const QwMollerADC_Channel &value2);
  void DivideBy(const QwMollerADC_Channel& denom);
  void AddChannelOffset(Double_t Offset);
  void Scale(Double_t Offset) override;


  /**
   * Accumulate event values into the running sum with optional scaling.
   * @param value     Source channel to accumulate from.
   * @param count     Event count scaling (0 means use value.fGoodEventCount).
   * @param ErrorMask Bit mask of error flags to exclude when accumulating.
   */
  void AccumulateRunningSum(const QwMollerADC_Channel& value, Int_t count=0, Int_t ErrorMask=0xFFFFFFF);
  void AccumulateRunningSum(const VQwHardwareChannel *value, Int_t count=0, Int_t ErrorMask=0xFFFFFFF) override{
    const QwMollerADC_Channel *tmp_ptr = dynamic_cast<const QwMollerADC_Channel*>(value);
    if (tmp_ptr != NULL) {
      AccumulateRunningSum(*tmp_ptr, count, ErrorMask);
    } else {
      throw std::invalid_argument("Standard exception from QwMollerADC_Channel::AccumulateRunningSum: incompatible hardware channel type");
    }
  };
  ////deaccumulate one value from the running sum
  inline void DeaccumulateRunningSum(const QwMollerADC_Channel& value, Int_t ErrorMask=0xFFFFFFF){
    AccumulateRunningSum(value, -1, ErrorMask);
  };
  /*
  void DeaccumulateRunningSum(VQwHardwareChannel *value){
    const QwMollerADC_Channel *tmp_ptr = dynamic_cast<const QwMollerADC_Channel*>(value);
    if (tmp_ptr != NULL) {
      DeaccumulateRunningSum(*tmp_ptr);
    } else {
      throw std::invalid_argument("Standard exception from QwMollerADC_Channel::DeaccumulateRunningSum: incompatible hardware channel type");
    }
  };
  */

  void CalculateRunningAverage() override;

  Bool_t MatchSequenceNumber(size_t seqnum);
  Bool_t MatchNumberOfSamples(size_t numsamp);

  /*Event cut related routines*/
  Bool_t ApplySingleEventCuts(Double_t LL,Double_t UL);//check values read from modules are at desired level
  Bool_t ApplySingleEventCuts() override;//check values read from modules are at desired level by comparing upper and lower limits (fULimit and fLLimit) set on this channel
  void PrintErrorCounters() const override;// report number of events failed due to HW and event cut failure

  void SetMollerADCSaturationLimt(Double_t sat_volts=8.5){//Set the absolute staturation limit in volts.
    fSaturationABSLimit=sat_volts;
  }

  Double_t GetMollerADCSaturationLimt(){//Get the absolute staturation limit in volts.
    return fSaturationABSLimit;
  }


  Int_t ApplyHWChecks() override; //Check for hardware errors in the devices. This will return the device error code.

  void IncrementErrorCounters() override;//update the error counters based on the internal fErrorFlag

  /*End*/

  void  ConstructHistograms(TDirectory *folder, TString &prefix) override;
  void  FillHistograms() override;

  void  ConstructBranchAndVector(TTree *tree, TString &prefix, QwRootTreeBranchVector &values) override;
  void  ConstructBranch(TTree *tree, TString &prefix) override;
  void  FillTreeVector(QwRootTreeBranchVector &values) const override;
#ifdef HAS_RNTUPLE_SUPPORT
  void  ConstructNTupleAndVector(std::unique_ptr<ROOT::RNTupleModel>& model, TString& prefix, std::vector<Double_t>& values, std::vector<std::shared_ptr<Double_t>>& fieldPtrs) override;
  void  FillNTupleVector(std::vector<Double_t>& values) const override;
#endif // HAS_RNTUPLE_SUPPORT

  void CopyParameters(const VQwHardwareChannel* valueptr) override;

  Int_t GetRawValue(size_t element) const override {
    RangeCheck(element);
    if (element==0) return fHardwareBlockSum_raw;
    return fBlock_raw[element-1];
  }
  Double_t GetValue(size_t element) const override {
    RangeCheck(element);
    if (element==0) return fHardwareBlockSum;
    return fBlock[element-1];
  }
  Double_t GetValueM2(size_t element) const override {
    RangeCheck(element);
    if (element==0) return fHardwareBlockSumM2;
    return fBlockM2[element-1];
  }
  Double_t GetValueError(size_t element) const override {
    RangeCheck(element);
    if (element==0) return fHardwareBlockSumError;
    return fBlockError[element-1];
  }


  Double_t GetAverageVolts() const;

  size_t GetSequenceNumber() const {return (fSequenceNumber);};
  size_t GetNumberOfSamples() const {return (fNumberOfSamples);};

  void   SetCalibrationToVolts(){SetCalibrationFactor(kMollerADC_VoltsPerBit);};

  friend std::ostream& operator<< (std::ostream& stream, const QwMollerADC_Channel& channel);
  void PrintValue() const override;
  void PrintInfo() const override;

  /// \brief Blind this channel as an asymmetry
  void Blind(const QwBlinder *blinder);
  /// \brief Blind this channel as a difference
  void Blind(const QwBlinder *blinder, const QwMollerADC_Channel& yield);

  void ScaledAdd(Double_t scale, const VQwHardwareChannel *value) override;

#ifdef __USE_DATABASE__
  // Error Counters exist in QwMollerADC_Channel, not in VQwHardwareChannel
  //
  void AddErrEntriesToList(std::vector<QwErrDBInterface> &row_list);
#endif

 protected:
  QwMollerADC_Channel& operator/= (const QwMollerADC_Channel &value);

private:
  //  The following specific access methods should only be used internally,
  //  if at all.
  Double_t GetBlockValue(size_t blocknum) const { return GetValue(blocknum+1);};
  Double_t GetBlockErrorValue(size_t blocknum) const { return GetValueError(blocknum+1);};

  Double_t GetHardwareSum() const       { return GetValue(0);};
  Double_t GetHardwareSumM2() const     { return GetValueM2(0); };
  Double_t GetHardwareSumWidth() const  { return GetValueWidth(0); };
  Double_t GetHardwareSumError() const  { return GetValueError(0); };
  //  Double_t GetSoftwareSum() const {return fSoftwareBlockSum;};

  Int_t GetRawBlockValue(size_t blocknum) const {return GetRawValue(blocknum+1);};
  Int_t GetRawHardwareSum() const       { return GetRawValue(0);};
  Int_t GetRawSoftwareSum() const {return fSoftwareBlockSum_raw;};

 private:
  static const Bool_t kDEBUG;
  static const Int_t  kWordsPerChannel; //no.of words per channel in the CODA buffer
  static const Int_t  kMaxChannels;     //no.of channels per module

  /*! \name ADC Calibration                    */
  // @{
  static const Double_t kMollerADC_VoltsPerBit;
  //@}


  /*! \name Channel information data members   */

  /*! \name Channel configuration data members */
  // @{
  static constexpr size_t fBlocksPerEvent = 4;
  // @}


  /*! \name Event data members---Raw values */
  // @{
<<<<<<< HEAD
  alignas(64) std::valarray<Long64_t> fBlockSumSq_raw = std::valarray<Long64_t>(fBlocksPerEvent + 1);
  std::valarray<Int_t> fBlock_raw = std::valarray<Int_t>(fBlocksPerEvent);      ///< Array of the sub-block data as read from the module
  Int_t fHardwareBlockSum_raw = 0; ///< Module-based sum of the four sub-blocks as read from the module
  Int_t fSoftwareBlockSum_raw = 0; ///< Sum of the data in the four sub-blocks raw
  std::valarray<Int_t> fBlock_min = std::valarray<Int_t>(fBlocksPerEvent + 1);
  std::valarray<Int_t> fBlock_max = std::valarray<Int_t>(fBlocksPerEvent + 1);
  std::valarray<Short_t> fBlock_numSamples = std::valarray<Short_t>(fBlocksPerEvent + 1);
=======
  Int_t fBlock_raw[4];      ///< Array of the sub-block data as read from the module
  Int_t fHardwareBlockSum_raw; ///< Module-based sum of the four sub-blocks as read from the module
  Int_t fSoftwareBlockSum_raw; ///< Sum of the data in the four sub-blocks raw
  Long64_t fBlockSumSq_raw[5];
  Int_t fBlock_min[5];
  Int_t fBlock_max[5];
  Short_t fBlock_numSamples[5];
>>>>>>> bd2f20f8
  // @}

  /*! \name Event data members---Potentially calibrated values*/
  // @{
  // The following values potentially have pedestal removed  and calibration applied
  alignas(64) std::valarray<Double_t> fBlock = std::valarray<Double_t>(fBlocksPerEvent);          ///< Array of the sub-block data
  Double_t fHardwareBlockSum = 0;  ///< Module-based sum of the four sub-blocksCalculation  /// \name Calculation of the statistical moments
  // @{
  // Moments of the separate blocks
  alignas(64) std::valarray<Double_t> fBlockM2 = std::valarray<Double_t>(fBlocksPerEvent);        ///< Second moment of the sub-block
  alignas(64) std::valarray<Double_t> fBlockError = std::valarray<Double_t>(fBlocksPerEvent);     ///< Uncertainty on the sub-block
  // Moments of the hardware sum
  Double_t fHardwareBlockSumM2 = 0;    ///< Second moment of the hardware sum
  Double_t fHardwareBlockSumError = 0; ///< Uncertainty on the hardware sum
  // @}


  UInt_t fSequenceNumber;      ///< Event sequence number for this channel
  UInt_t fPreviousSequenceNumber; ///< Previous event sequence number for this channel
  UInt_t fNumberOfSamples;     ///< Number of samples  read through the module
  UInt_t fNumberOfSamples_map; ///< Number of samples in the expected to  read through the module. This value is set in the QwBeamline map file


  // Set of error counters for each HW test.
  Int_t fErrorCount_HWSat;    ///< check to see ADC channel is saturated
  Int_t fErrorCount_sample;   ///< for sample size check
  Int_t fErrorCount_SW_HW;    ///< HW_sum==SW_sum check
  Int_t fErrorCount_Sequence; ///< sequence number check
  Int_t fErrorCount_SameHW;   ///< check to see ADC returning same HW value
  Int_t fErrorCount_ZeroHW;   ///< check to see ADC returning zero

  Int_t fNumEvtsWithEventCutsRejected; ///< Counts the Event cut rejected events






  Int_t fADC_Same_NumEvt; ///< Keep track of how many events with same ADC value returned
  Int_t fSequenceNo_Prev; ///< Keep the sequence number of the last event
  Int_t fSequenceNo_Counter; ///< Internal counter to keep track of the sequence number
  Double_t fPrev_HardwareBlockSum; ///< Previous Module-based sum of the four sub-blocks



  Double_t fSaturationABSLimit;///<absolute value of the MollerADC saturation volt


  const static Bool_t bDEBUG=kFALSE;///<debugging display purposes

  ///<For MollerADC data element trimming uses
  Bool_t bHw_sum;
  Bool_t bHw_sum_raw;
  Bool_t  bBlock;
  Bool_t  bBlock_raw;
  Bool_t bNum_samples;
  Bool_t bDevice_Error_Code;
  Bool_t bSequence_number;

private:






};<|MERGE_RESOLUTION|>--- conflicted
+++ resolved
@@ -333,7 +333,6 @@
 
   /*! \name Event data members---Raw values */
   // @{
-<<<<<<< HEAD
   alignas(64) std::valarray<Long64_t> fBlockSumSq_raw = std::valarray<Long64_t>(fBlocksPerEvent + 1);
   std::valarray<Int_t> fBlock_raw = std::valarray<Int_t>(fBlocksPerEvent);      ///< Array of the sub-block data as read from the module
   Int_t fHardwareBlockSum_raw = 0; ///< Module-based sum of the four sub-blocks as read from the module
@@ -341,15 +340,6 @@
   std::valarray<Int_t> fBlock_min = std::valarray<Int_t>(fBlocksPerEvent + 1);
   std::valarray<Int_t> fBlock_max = std::valarray<Int_t>(fBlocksPerEvent + 1);
   std::valarray<Short_t> fBlock_numSamples = std::valarray<Short_t>(fBlocksPerEvent + 1);
-=======
-  Int_t fBlock_raw[4];      ///< Array of the sub-block data as read from the module
-  Int_t fHardwareBlockSum_raw; ///< Module-based sum of the four sub-blocks as read from the module
-  Int_t fSoftwareBlockSum_raw; ///< Sum of the data in the four sub-blocks raw
-  Long64_t fBlockSumSq_raw[5];
-  Int_t fBlock_min[5];
-  Int_t fBlock_max[5];
-  Short_t fBlock_numSamples[5];
->>>>>>> bd2f20f8
   // @}
 
   /*! \name Event data members---Potentially calibrated values*/
