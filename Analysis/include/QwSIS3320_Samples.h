/**
 * \class	QwSIS3320_Samples	QwSIS3320_Samples.h
 *
 * \brief	SIS3320 sampling ADC samples
 *
 * \author	W. Deconinck
 * \date	2009-09-04 18:06:23
 * \ingroup	QwCompton
 *
 * The QwSIS3320_Samples should allow convenient access to the sampling data
 * collected with the SIS3320 for the Compton photon detector.  This class
 * implements its own sum, difference, and ratio methods inherited from the
 * general VQwDataElement.
 *
 */

#ifndef __QwSIS3320_Samples__
#define __QwSIS3320_Samples__

// System headers
#include <iostream>
#include <vector>

// ROOT headers
#include <TObject.h>
#include <TGraph.h>
#include <TTree.h>

/// At this point the samples are hard-coded to be of Float_t data type.
/// Ideally, this should be templated out, so that the channel can have
/// UInt_t raw samples, Float_t processed samples, and Double_t average
/// samples.  Seems to cause too many problems right now and needs some
/// thinking.
typedef Double_t QwSIS3320_Type;

class QwSIS3320_Samples: public TObject {

  public:

    QwSIS3320_Samples(UInt_t nsamples = 256) {
      fGraph = 0;
      SetSamplePointer(0);
      SetSamplesPerWord(2);
      SetNumberOfSamples(nsamples);
    };
    virtual ~QwSIS3320_Samples() {
      if (fGraph) delete fGraph;
    };

    size_t GetMinIndex() const { return GetMin().first; };
    size_t GetMaxIndex() const { return GetMax().first; };
    QwSIS3320_Type GetMinSample() const { return GetMin().second; };
    QwSIS3320_Type GetMaxSample() const { return GetMax().second; };

    QwSIS3320_Type GetSum() const;
    QwSIS3320_Type GetSample(size_t i) const { return fSamples.at(i); };
    QwSIS3320_Type GetPedestal() const { return GetSample(0); };
    QwSIS3320_Type GetSumInTimeWindow(const UInt_t start, const UInt_t stop) const;

    UInt_t GetNumberOfDataWords() const { return fNumberOfDataWords; };
    void SetNumberOfDataWords(const UInt_t &numwords) {
      fNumberOfDataWords = numwords;
    };

    UInt_t GetNumberOfSamples() const { return fSamples.size(); };
    void SetNumberOfSamples(const UInt_t nsamples) {
      // Initialize index vector
      fIndex.resize(nsamples);
      for (size_t i = 0; i < fIndex.size(); i++) fIndex[i] = i;
      // Initialize sample vector
      fSamples.resize(nsamples);
      SetNumberOfDataWords(GetNumberOfSamples() / GetSamplesPerWord());
    };

    UInt_t GetSamplePointer() const { return fSamplePointer; };
    void SetSamplePointer(const UInt_t samplepointer) {
      fSamplePointer = samplepointer;
    };

    UInt_t GetSamplesPerWord() const { return fSamplesPerWord; };
    void SetSamplesPerWord(const UInt_t nsamples) {
      fSamplesPerWord = nsamples;
      SetNumberOfDataWords(GetNumberOfSamples() / GetSamplesPerWord());
    };

    // Return the graph (not const because TGraph::Draw is not const)
    TGraph* GetGraph() const { return fGraph; };

    // Update the graph from the index and value vectors
    void UpdateGraph();


    void  ClearEventData() { fSamples.clear(); };
    Int_t ProcessEvBuffer(UInt_t* buffer, UInt_t num_words_left, UInt_t subelement = 0);

    QwSIS3320_Samples& operator/= (const Double_t &value);
    QwSIS3320_Samples& operator*= (const Double_t &value);
    QwSIS3320_Samples& operator+= (const Double_t &value);
    QwSIS3320_Samples& operator-= (const Double_t &value);
    const QwSIS3320_Samples operator/ (const Double_t &value) const;
    const QwSIS3320_Samples operator* (const Double_t &value) const;
    const QwSIS3320_Samples operator+ (const Double_t &value) const;
    const QwSIS3320_Samples operator- (const Double_t &value) const;

    QwSIS3320_Samples& operator=  (const QwSIS3320_Samples &value);
    QwSIS3320_Samples& operator+= (const QwSIS3320_Samples &value);
    QwSIS3320_Samples& operator-= (const QwSIS3320_Samples &value);
    const QwSIS3320_Samples operator+ (const QwSIS3320_Samples &value) const;
    const QwSIS3320_Samples operator- (const QwSIS3320_Samples &value) const;

    // Output stream operator<< for an accumulator
    friend std::ostream& operator<< (std::ostream& stream, const QwSIS3320_Samples& s);

  private:

    // Private helper methods for getting minimum and maximum index and samples
    std::pair<size_t,QwSIS3320_Type> GetMin() const; //!
    std::pair<size_t,QwSIS3320_Type> GetMax() const; //!

  private:

    /// Number of 12-bit sample values per data word
    UInt_t fSamplesPerWord;
    /// Number of data words in this data element
    UInt_t fNumberOfDataWords;
    /// Sample position in buffer
    UInt_t fSamplePointer;

    //! Samples index
    static std::vector<QwSIS3320_Type> fIndex; //!
    //! Samples values
    std::vector<QwSIS3320_Type> fSamples;
    //! Graph of samples
    TGraph* fGraph;

    // Ntuple array indices
    size_t fTreeArrayIndex; //!< Index of this data element in tree
    size_t fTreeArrayNumEntries; //!< Number of entries from this data element

<<<<<<< HEAD
#if ROOT_VERSION_CODE < ROOT_VERSION(5,90,0)
    ClassDef(QwSIS3320_Samples,1);
#endif //ROOT_VERSION_CODE < ROOT_VERSION(5,90,0)
=======
    ClassDef(QwSIS3320_Samples,1);
>>>>>>> ab5e924f
};

// Output stream operator<< for the samples
inline std::ostream& operator<< (std::ostream& stream, const QwSIS3320_Samples& s)
{
  for (size_t i = 0; i < s.GetNumberOfSamples(); i++)
    stream << s.GetSample(i) << " ";
  return stream;
}

#endif // __QwSIS3320_Samples__<|MERGE_RESOLUTION|>--- conflicted
+++ resolved
@@ -137,13 +137,7 @@
     size_t fTreeArrayIndex; //!< Index of this data element in tree
     size_t fTreeArrayNumEntries; //!< Number of entries from this data element
 
-<<<<<<< HEAD
-#if ROOT_VERSION_CODE < ROOT_VERSION(5,90,0)
     ClassDef(QwSIS3320_Samples,1);
-#endif //ROOT_VERSION_CODE < ROOT_VERSION(5,90,0)
-=======
-    ClassDef(QwSIS3320_Samples,1);
->>>>>>> ab5e924f
 };
 
 // Output stream operator<< for the samples
