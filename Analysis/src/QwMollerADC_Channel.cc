/*!
 * \file   QwMollerADC_Channel.cc
 * \brief  Implementation for Moller ADC channel decoding and management
 */

#include "QwMollerADC_Channel.h"

// System headers
#include <stdexcept>
#include <algorithm>

// Qweak headers
#include "QwLog.h"
#include "QwUnits.h"
#include "QwBlinder.h"
#include "QwHistogramHelper.h"
#ifdef __USE_DATABASE__
#include "QwDBInterface.h"
#endif

const Bool_t QwMollerADC_Channel::kDEBUG = kFALSE;

const Int_t  QwMollerADC_Channel::kWordsPerChannel = 30;
const Int_t  QwMollerADC_Channel::kMaxChannels     = 8;

const Double_t QwMollerADC_Channel::kTimePerSample = (2.0/30.0) * Qw::us; //2.0 originally

/*!  Conversion factor to translate the average bit count in an ADC
 *   channel into average voltage.
 *   The base factor is roughly 76 uV per count, and zero counts corresponds
 *   to zero voltage.
 *   Store as the exact value for 20 V range, 18 bit ADC.
 */
const Double_t QwMollerADC_Channel::kMollerADC_VoltsPerBit = (20./(1<<18));

/*!  Static member function to return the word offset within a data buffer
 *   given the module number index and the channel number index.
 *   @param moduleindex   Module index within this buffer; counts from zero
 *   @param channelindex  Channel index within this module; counts from zero
 *   @return   The number of words offset to the beginning of this
 *             channel's data from the beginning of the MollerADC buffer.
 */
Int_t QwMollerADC_Channel::GetBufferOffset(Int_t moduleindex, Int_t channelindex){
    Int_t offset = -1;
    if (moduleindex<0 ){
      QwError << "QwMollerADC_Channel::GetBufferOffset:  Invalid module index,"
              << moduleindex
              << ".  Must be zero or greater."
              << QwLog::endl;
    } else if (channelindex<0 || channelindex>kMaxChannels){
      QwError << "QwMollerADC_Channel::GetBufferOffset:  Invalid channel index,"
              << channelindex
              << ".  Must be in range [0," << kMaxChannels << "]."
              << QwLog::endl;
    } else {
      offset = ( (moduleindex * kMaxChannels) + channelindex )
        * kWordsPerChannel;
    }
    return offset;
  }


/********************************************************/
Int_t QwMollerADC_Channel::ApplyHWChecks()
{
  Bool_t fEventIsGood=kTRUE;
  Bool_t bStatus;
  if (bEVENTCUTMODE>0){//Global switch to ON/OFF event cuts set at the event cut file

    if (bDEBUG)
      QwWarning<<" QwQWVK_Channel "<<GetElementName()<<"  "<<GetNumberOfSamples()<<QwLog::endl;

    // Sample size check
    bStatus = MatchNumberOfSamples(fNumberOfSamples_map);//compare the default sample size with no.of samples read by the module
    if (!bStatus) {
      fErrorFlag |= kErrorFlag_sample;
    }

    // Check SW and HW return the same sum
    bStatus = (GetRawHardwareSum() == GetRawSoftwareSum());
    //fEventIsGood = bStatus;
    if (!bStatus) {
      fErrorFlag |= kErrorFlag_SW_HW;
    }



    //check sequence number
    fSequenceNo_Prev++;
    if (fSequenceNo_Counter==0 || GetSequenceNumber()==0){//starting the data run
      fSequenceNo_Prev=GetSequenceNumber();
    }

    if (!MatchSequenceNumber(fSequenceNo_Prev)){//we have a sequence number error
      fEventIsGood=kFALSE;
      fErrorFlag|=kErrorFlag_Sequence;
      if (bDEBUG)       QwWarning<<" QwQWVK_Channel "<<GetElementName()<<" Sequence number previous value = "<<fSequenceNo_Prev<<" Current value= "<< GetSequenceNumber()<<QwLog::endl;
    }

    fSequenceNo_Counter++;

    //Checking for HW_sum is returning same value.
    if (fPrev_HardwareBlockSum != GetRawHardwareSum()){
      //std::cout<<" BCM hardware sum is different  "<<std::endl;
      fPrev_HardwareBlockSum = GetRawHardwareSum();
      fADC_Same_NumEvt=0;
    }else
      fADC_Same_NumEvt++;//hw_sum is same increment the counter

    //check for the hw_sum is giving the same value
    if (fADC_Same_NumEvt>0){//we have ADC stuck with same value
      if (bDEBUG) QwWarning<<" BCM hardware sum is same for more than  "<<fADC_Same_NumEvt<<" time consecutively  "<<QwLog::endl;
      fErrorFlag|=kErrorFlag_SameHW;
    }

    //check for the hw_sum is zero
    if (GetRawHardwareSum()==0){
      fErrorFlag|=kErrorFlag_ZeroHW;
    }
    if (!fEventIsGood)
      fSequenceNo_Counter=0;//resetting the counter after ApplyHWChecks() a failure

    if ((TMath::Abs(GetRawHardwareSum())*kMollerADC_VoltsPerBit/fNumberOfSamples) > GetMollerADCSaturationLimt()){
      if (bDEBUG)
        QwWarning << this->GetElementName()<<" "<<GetRawHardwareSum() << "Saturating MollerADC invoked! " <<TMath::Abs(GetRawHardwareSum())*kMollerADC_VoltsPerBit/fNumberOfSamples<<" Limit "<<GetMollerADCSaturationLimt() << QwLog::endl;
      fErrorFlag|=kErrorFlag_VQWK_Sat;
    }

  }
  else {
    fGoodEventCount = 1;
    fErrorFlag = 0;
  }

  return fErrorFlag;
}


/********************************************************/
void QwMollerADC_Channel::IncrementErrorCounters(){
  if ( (kErrorFlag_sample &  fErrorFlag)==kErrorFlag_sample)
    fErrorCount_sample++; //increment the hw error counter
  if ( (kErrorFlag_SW_HW &  fErrorFlag)==kErrorFlag_SW_HW)
    fErrorCount_SW_HW++; //increment the hw error counter
  if ( (kErrorFlag_Sequence &  fErrorFlag)==kErrorFlag_Sequence)
    fErrorCount_Sequence++; //increment the hw error counter
  if ( (kErrorFlag_SameHW &  fErrorFlag)==kErrorFlag_SameHW)
    fErrorCount_SameHW++; //increment the hw error counter
  if ( (kErrorFlag_ZeroHW &  fErrorFlag)==kErrorFlag_ZeroHW)
    fErrorCount_ZeroHW++; //increment the hw error counter
  if ( (kErrorFlag_VQWK_Sat &  fErrorFlag)==kErrorFlag_VQWK_Sat)
    fErrorCount_HWSat++; //increment the hw saturation error counter
  if ( ((kErrorFlag_EventCut_L &  fErrorFlag)==kErrorFlag_EventCut_L)
       || ((kErrorFlag_EventCut_U &  fErrorFlag)==kErrorFlag_EventCut_U)){
    fNumEvtsWithEventCutsRejected++; //increment the event cut error counter
  }
}

/********************************************************/

void QwMollerADC_Channel::InitializeChannel(TString name, TString datatosave)
{
  SetElementName(name);
  SetDataToSave(datatosave);
  SetNumberOfDataWords(6);
  SetNumberOfSubElements(5);

  kFoundPedestal = 0;
  kFoundGain = 0;

  fPedestal            = 0.0;
  fCalibrationFactor   = 1.0;

  fTreeArrayIndex      = 0;
  fTreeArrayNumEntries = 0;

  ClearEventData();

  fPreviousSequenceNumber = 0;
  fNumberOfSamples_map    = 0;
  fNumberOfSamples        = 0;

  // Use internal random variable by default
  fUseExternalRandomVariable = false;

  // Mock drifts
  fMockDriftAmplitude.clear();
  fMockDriftFrequency.clear();
  fMockDriftPhase.clear();

  // Mock asymmetries
  fMockAsymmetry     = 0.0;
  fMockGaussianMean  = 0.0;
  fMockGaussianSigma = 0.0;

  // Event cuts
  fULimit=-1;
  fLLimit=1;
  fNumEvtsWithEventCutsRejected = 0;

  fErrorFlag=0;               //Initialize the error flag
  fErrorConfigFlag=0;         //Initialize the error config. flag

  //init error counters//
  fErrorCount_sample     = 0;
  fErrorCount_SW_HW      = 0;
  fErrorCount_Sequence   = 0;
  fErrorCount_SameHW     = 0;
  fErrorCount_ZeroHW     = 0;
  fErrorCount_HWSat      = 0;

  fADC_Same_NumEvt       = 0;
  fSequenceNo_Prev       = 0;
  fSequenceNo_Counter    = 0;
  fPrev_HardwareBlockSum = 0.0;

  fGoodEventCount        = 0;

  bEVENTCUTMODE          = 0;

  return;
}

/********************************************************/

void QwMollerADC_Channel::InitializeChannel(TString subsystem, TString instrumenttype, TString name, TString datatosave){
  InitializeChannel(name,datatosave);
  SetSubsystemName(subsystem);
  SetModuleType(instrumenttype);
  //PrintInfo();
}

void QwMollerADC_Channel::LoadChannelParameters(QwParameterFile &paramfile){
  UInt_t value = 0;
  if (paramfile.ReturnValue("sample_size",value)){
    SetDefaultSampleSize(value);
  } else {
    QwWarning << "MollerADC Channel "
              << GetElementName()
              << " cannot set the default sample size."
              << QwLog::endl;
  }
};


void QwMollerADC_Channel::ClearEventData()
{
  // Clear all valarrays in one operation
  fBlock_raw = 0;
  fBlock = 0.0;
  fBlockM2 = 0.0;
  fBlockError = 0.0;
  fBlockSumSq_raw = 0;
  fBlock_min = 0;
  fBlock_max = 0;
  
  fHardwareBlockSum_raw = 0;
  fSoftwareBlockSum_raw = 0;
  fHardwareBlockSum   = 0.0;
  fHardwareBlockSumM2 = 0.0;
  fHardwareBlockSumError = 0.0;
  fSequenceNumber   = 0;
  fNumberOfSamples  = 0;
  fGoodEventCount   = 0;
  fErrorFlag=0;
  return;
}

void QwMollerADC_Channel::RandomizeEventData(int helicity, double time)
{
  // updated to calculate the drift for each block individually
  Double_t drift = 0.0;
  for (size_t i = 0; i < fBlocksPerEvent; i++){
    drift = 0.0;
    if (i >= 1){
      time += (fNumberOfSamples_map/4.0)*kTimePerSample;
    }
    for (UInt_t i = 0; i < fMockDriftFrequency.size(); i++) {
      drift += fMockDriftAmplitude[i] * sin(2.0 * Qw::pi * fMockDriftFrequency[i] * time + fMockDriftPhase[i]);
      //std::cout << "Drift: " << drift << std::endl;
    }
  }

  // Calculate signal
  fHardwareBlockSum = 0.0;
  fHardwareBlockSumM2 = 0.0; // second moment is zero for single events
  fBlock_max[fBlocksPerEvent] = kMinInt;
  fBlock_min[fBlocksPerEvent] = kMaxInt;

  // Generate all random values at once using valarray
  std::valarray<Double_t> randomValues = GetRandomValue(fBlocksPerEvent);
  
  // Use valarray operations to set all blocks at once
  fBlock = fMockGaussianMean + drift; // Set all elements to base value
  
  if (fCalcMockDataAsDiff) {
    fBlock += helicity*fMockAsymmetry; // Add asymmetry to all elements
  } else {
    fBlock *= 1.0 + helicity*fMockAsymmetry; // Scale all elements by asymmetry
  }
  
  // Add random noise to all elements
  fBlock += fMockGaussianSigma * randomValues * sqrt(fBlocksPerEvent);
  
  // Clear second moments for all elements (single events)
  fBlockM2 = 0.0;
  
  // Calculate hardware sum using valarray sum() function
  fHardwareBlockSum = fBlock.sum() / fBlocksPerEvent;
  fSequenceNumber = 0;
  fNumberOfSamples = fNumberOfSamples_map;
  //  SetEventData(block);
  //  delete block;
  return;
}

void QwMollerADC_Channel::SmearByResolution(double resolution){

  fHardwareBlockSum   = 0.0;
  fHardwareBlockSumM2 = 0.0; // second moment is zero for single events
<<<<<<< HEAD
  
  // Generate all random values at once using valarray
  std::valarray<Double_t> randomValues = GetRandomValue(fBlocksPerEvent);
  
  // Use valarray operations to add resolution smearing to all elements
  fBlock += resolution*sqrt(fBlocksPerEvent) * randomValues;
  
  // Clear second moments for all elements (single events)
  fBlockM2 = 0.0;
  
  // Calculate hardware sum using valarray sum() function
  fHardwareBlockSum = fBlock.sum() / fBlocksPerEvent;
=======
  for (Int_t i = 0; i < fBlocksPerEvent; i++) {

    fBlock[i] += resolution*sqrt(fBlocksPerEvent) * GetRandomValue();

    fBlockM2[i] = 0.0; // second moment is zero for single events
    fHardwareBlockSum += fBlock[i];
  }
  // std::cout << std::endl;
  fHardwareBlockSum /= fBlocksPerEvent;
>>>>>>> bd2f20f8

  fNumberOfSamples = fNumberOfSamples_map;
  // SetRawEventData();
  return;
}

void QwMollerADC_Channel::SetHardwareSum(Double_t hwsum, UInt_t sequencenumber)
{
  Double_t* block = new Double_t[fBlocksPerEvent];
  for (size_t i = 0; i < fBlocksPerEvent; i++){
    block[i] = hwsum / fBlocksPerEvent;
  }
  SetEventData(block);
  delete[] block;
  return;
}


// SetEventData() is used by the mock data generator to turn "model"
// data values into their equivalent raw data.  It should be used
// nowhere else.  -- pking, 2010-09-16

void QwMollerADC_Channel::SetEventData(Double_t* block, UInt_t sequencenumber)
{
  fHardwareBlockSum = 0.0;
  fHardwareBlockSumM2 = 0.0; // second moment is zero for single events
  for (size_t i = 0; i < fBlocksPerEvent; i++) {
    fBlock[i] = block[i];
    fBlockM2[i] = 0.0; // second moment is zero for single events
    fHardwareBlockSum += block[i];
  }
  fHardwareBlockSum /= fBlocksPerEvent;

  fSequenceNumber = sequencenumber;
  fNumberOfSamples = fNumberOfSamples_map;

//  Double_t thispedestal = 0.0;
//  thispedestal = fPedestal * fNumberOfSamples;

  SetRawEventData();
  return;
}

__attribute__((no_sanitize("signed-integer-overflow")))
void QwMollerADC_Channel::SetRawEventData(){
  fNumberOfSamples = fNumberOfSamples_map;
  fHardwareBlockSum_raw = 0;
//  Double_t hwsum_test = 0.0;
//  std::cout <<  "*******In QwMollerADC_Channel::SetRawEventData for channel:\t" << this->GetElementName() << std::endl;
<<<<<<< HEAD
  for (size_t i = 0; i < fBlocksPerEvent; i++) 
=======
  for (Int_t i = 0; i < fBlocksPerEvent; i++)
>>>>>>> bd2f20f8
    {
     Double_t block_raw = (fBlock[i] / fCalibrationFactor + fPedestal) * fNumberOfSamples / (fBlocksPerEvent * 1.0);
     if (std::abs(block_raw) >= pow(2,29)) {
      block_raw = std::copysign(pow(2,29)-1, block_raw);
      QwWarning << "QwMollerADC_Channel::SetRawEventData: Overflow in conversion to raw data for channel "
                << this->GetElementName() << ": ("
                << "fBlock[i] = " << fBlock[i] << " / "
                << "fCalibrationFactor = " << fCalibrationFactor << " + "
                << "fPedestal = " << fPedestal << ") * "
                << "fNumberOfSamples = " << fNumberOfSamples << " / "
                << "fBlocksPerEvent = " << fBlocksPerEvent << ". "
                << "Capping value to " << block_raw << "."
                << QwLog::endl;
     }
     fBlock_raw[i] = Int_t(block_raw);
     fHardwareBlockSum_raw += fBlock_raw[i];

    double_t block = fBlock[i] / fCalibrationFactor;
    double_t sigma = fMockGaussianSigma / fCalibrationFactor;
    fBlockSumSq_raw[i] = (sigma*sigma + block*block)*fNumberOfSamples_map / (fBlocksPerEvent * 1.0);
    fBlock_min[i] = (block - 3.0 * sigma) * double_t(fNumberOfSamples_map) / (fBlocksPerEvent * 1.0);
    fBlock_max[i] = (block + 3.0 * sigma) * double_t(fNumberOfSamples_map) / (fBlocksPerEvent * 1.0);
<<<<<<< HEAD
    
    fBlockSumSq_raw[fBlocksPerEvent] += fBlockSumSq_raw[i];
    fBlock_min[fBlocksPerEvent] = TMath::Min(fBlock_min[i],fBlock_min[fBlocksPerEvent]);
    fBlock_max[fBlocksPerEvent] = TMath::Max(fBlock_max[i],fBlock_max[fBlocksPerEvent]);
=======

    fBlockSumSq_raw[4] += fBlockSumSq_raw[i];
    fBlock_min[4] = TMath::Min(fBlock_min[i],fBlock_min[4]);
    fBlock_max[4] = TMath::Max(fBlock_max[i],fBlock_max[4]);
>>>>>>> bd2f20f8
    }



  fSoftwareBlockSum_raw = fHardwareBlockSum_raw;

  return;
}

void QwMollerADC_Channel::EncodeEventData(std::vector<UInt_t> &buffer)
{
  Long_t localbuf[kWordsPerChannel] = {0};

  if (IsNameEmpty()) {
    //  This channel is not used, but is present in the data stream.
    //  Skip over this data.
  } else {
    //    localbuf[4] = 0;
    for (size_t i = 0; i < fBlocksPerEvent; i++) {
      localbuf[i*5] = fBlock_raw[i];
      localbuf[i*5+1] = fBlockSumSq_raw[i] & 0xffffffff;
      localbuf[i*5+2] = fBlockSumSq_raw[i] >> 32;
      localbuf[i*5+3] = fBlock_min[i];
      localbuf[i*5+4] = fBlock_max[i];

      //        localbuf[4] += localbuf[i]; // fHardwareBlockSum_raw
    }
    // The following causes many rounding errors and skips due to the check
    // that fHardwareBlockSum_raw == fSoftwareBlockSum_raw in IsGoodEvent().
    localbuf[20] = fHardwareBlockSum_raw;
    localbuf[21] = fBlockSumSq_raw[fBlocksPerEvent] & 0xffffffff;
    localbuf[22] = fBlockSumSq_raw[fBlocksPerEvent] >> 32;
    localbuf[23] = fBlock_min[fBlocksPerEvent];
    localbuf[24] = fBlock_max[fBlocksPerEvent];
    localbuf[25] = (fNumberOfSamples << 16 & 0xFFFF0000)
                | (fSequenceNumber  << 8  & 0x0000FF00);

    for (Int_t i = 0; i < kWordsPerChannel; i++){
        buffer.push_back(localbuf[i]);
    }
  }
}



Int_t QwMollerADC_Channel::ProcessEvBuffer(UInt_t* buffer, UInt_t num_words_left, UInt_t index)
{
  UInt_t words_read = 0;
  UInt_t localbuf[kWordsPerChannel] = {0};
  // The conversion from UInt_t to Double_t discards the sign, so we need an intermediate
  // static_cast from UInt_t to Int_t.
  Int_t localbuf_signed[kWordsPerChannel] = {0};

  if (IsNameEmpty()){
    //  This channel is not used, but is present in the data stream.
    //  Skip over this data.
    words_read = fNumberOfDataWords;
  } else if (num_words_left >= fNumberOfDataWords)
    {
      for (size_t i=0; i<kWordsPerChannel; i++){
        localbuf[i] = buffer[i];
        localbuf_signed[i] = static_cast<Int_t>(localbuf[i]);
      }

      fSoftwareBlockSum_raw = 0;
      for (size_t i=0; i<fBlocksPerEvent; i++){
        fBlock_raw[i] = localbuf_signed[i*5];
        fBlockSumSq_raw[i] = localbuf_signed[i*5+1];
        fBlockSumSq_raw[i] += Long64_t (localbuf_signed[i*5+2]) << 32;
        fBlock_min[i] = localbuf_signed[i*5+3];
        fBlock_max[i] = localbuf_signed[i*5+4];
        fSoftwareBlockSum_raw += fBlock_raw[i];
      }
      fHardwareBlockSum_raw = localbuf_signed[20];

      /*  Permanent change in the structure of the 6th word of the ADC readout.
       *  The upper 16 bits are the number of samples, and the upper 8 of the
       *  lower 16 are the sequence number.  This matches the structure of
       *  the ADC readout in block read mode, and now also in register read mode.
       *  P.King, 2007sep04.
       */
      fSequenceNumber   = (localbuf[25]>>8)  & 0xFF;
      fNumberOfSamples  = (localbuf[25]>>16) & 0xFFFF;

      words_read = fNumberOfDataWords;

    } else
      {
        std::cerr << "QwMollerADC_Channel::ProcessEvBuffer: Not enough words!"
                  << std::endl;
      }
  return words_read;
}



void QwMollerADC_Channel::ProcessEvent()
{
  if (fNumberOfSamples == 0 && fHardwareBlockSum_raw == 0) {
    //  There isn't valid data for this channel.  Just flag it and
    //  move on.
    fBlock = 0.0;   // Use valarray assignment
    fBlockM2 = 0.0; // Use valarray assignment
    fHardwareBlockSum = 0.0;
    fHardwareBlockSumM2 = 0.0;
    fErrorFlag |= kErrorFlag_sample;
  } else if (fNumberOfSamples == 0) {
    //  This is probably a more serious problem.
    QwWarning << "QwMollerADC_Channel::ProcessEvent:  Channel "
              << this->GetElementName().Data()
              << " has fNumberOfSamples==0 but has valid data in the hardware sum.  "
              << "Flag this as an error."
              << QwLog::endl;
    fBlock = 0.0;   // Use valarray assignment
    fBlockM2 = 0.0; // Use valarray assignment
    fHardwareBlockSum = 0.0;
    fHardwareBlockSumM2 = 0.0;
    fErrorFlag|=kErrorFlag_sample;
  } else {
    // Calculate calibrated values using valarray operations with explicit casting
    // Create a lambda for type conversion and use apply
    std::valarray<Double_t> temp_raw(fBlock_raw.size());
    std::transform(std::begin(fBlock_raw), std::end(fBlock_raw), std::begin(temp_raw),
                   [](Int_t val) { return static_cast<Double_t>(val); });
    fBlock = fCalibrationFactor * ((temp_raw * static_cast<Double_t>(fBlocksPerEvent) / static_cast<Double_t>(fNumberOfSamples)) - fPedestal);
    fBlockM2 = 0.0; // Use valarray assignment for second moments
    fHardwareBlockSum = fCalibrationFactor * ( (1.0 * fHardwareBlockSum_raw / fNumberOfSamples) - fPedestal );
    fHardwareBlockSumM2 = 0.0; // second moment is zero for single events
  }
  return;
}

Double_t QwMollerADC_Channel::GetAverageVolts() const
{
  //Double_t avgVolts = (fBlock[0]+fBlock[1]+fBlock[2]+fBlock[3])*kMollerADC_VoltsPerBit/fNumberOfSamples;
  Double_t avgVolts = fHardwareBlockSum * kMollerADC_VoltsPerBit / fNumberOfSamples;
  //std::cout<<"QwMollerADC_Channel::GetAverageVolts() = "<<avgVolts<<std::endl;
  return avgVolts;

}

void QwMollerADC_Channel::PrintInfo() const
{
  std::cout<<"***************************************"<<"\n";
  std::cout<<"Subsystem "<<GetSubsystemName()<<"\n"<<"\n";
  std::cout<<"Beam Instrument Type: "<<GetModuleType()<<"\n"<<"\n";
  std::cout<<"QwMollerADC channel: "<<GetElementName()<<"\n"<<"\n";
  std::cout<<"fPedestal= "<< fPedestal<<"\n";
  std::cout<<"fCalibrationFactor= "<<fCalibrationFactor<<"\n";
  std::cout<<"fBlocksPerEvent= "<<fBlocksPerEvent<<"\n"<<"\n";
  std::cout<<"fSequenceNumber= "<<fSequenceNumber<<"\n";
  std::cout<<"fNumberOfSamples= "<<fNumberOfSamples<<"\n";
  std::cout<<"fBlock_raw ";

  for (size_t i = 0; i < fBlocksPerEvent; i++)
    std::cout << " : " << fBlock_raw[i];
  std::cout<<"\n";
  std::cout<<"fHardwareBlockSum_raw= "<<fHardwareBlockSum_raw<<"\n";
  std::cout<<"fSoftwareBlockSum_raw= "<<fSoftwareBlockSum_raw<<"\n";
  std::cout<<"fBlock ";
  for (size_t i = 0; i < fBlocksPerEvent; i++)
    std::cout << " : " <<std::setprecision(8) << fBlock[i];
  std::cout << std::endl;

  std::cout << "fHardwareBlockSum = "<<std::setprecision(8) <<fHardwareBlockSum << std::endl;
  std::cout << "fHardwareBlockSumM2 = "<<fHardwareBlockSumM2 << std::endl;
  std::cout << "fHardwareBlockSumError = "<<fHardwareBlockSumError << std::endl;

  return;
}

void  QwMollerADC_Channel::ConstructHistograms(TDirectory *folder, TString &prefix)
{
  //  If we have defined a subdirectory in the ROOT file, then change into it.
  if (folder != NULL) folder->cd();

  if (IsNameEmpty()){
    //  This channel is not used, so skip filling the histograms.
  } else {
    //  Now create the histograms.
    SetDataToSaveByPrefix(prefix);

    TString basename = prefix + GetElementName();

    if(fDataToSave==kRaw)
      {
        fHistograms.resize(8+2+1, NULL);
        size_t index=0;
        for (size_t i=0; i<fBlocksPerEvent; i++){
          fHistograms[index]   = gQwHists.Construct1DHist(basename+Form("_block%zu_raw",i));
          fHistograms[index+1] = gQwHists.Construct1DHist(basename+Form("_block%zu",i));
          index += 2;
        }
        fHistograms[index]   = gQwHists.Construct1DHist(basename+Form("_hw_raw"));
        fHistograms[index+1] = gQwHists.Construct1DHist(basename+Form("_hw"));
        index += 2;
        fHistograms[index]   = gQwHists.Construct1DHist(basename+Form("_sw-hw_raw"));
      }
    else if(fDataToSave==kDerived)
      {
        fHistograms.resize(4+1+1, NULL);
        size_t index=0;
        for (size_t i=0; i<fBlocksPerEvent; i++){
          fHistograms[index] = gQwHists.Construct1DHist(basename+Form("_block%zu",i));
          index += 1;
        }
        fHistograms[index] = gQwHists.Construct1DHist(basename+Form("_hw"));
        index += 1;
        fHistograms[index] = gQwHists.Construct1DHist(basename+Form("_dev_err"));
        index += 1;
      }
    else
      {
        // this is not recognized
      }

  }
}

void  QwMollerADC_Channel::FillHistograms()
{
  Int_t index=0;

  if (IsNameEmpty())
    {
      //  This channel is not used, so skip creating the histograms.
    } else
      {
        if(fDataToSave==kRaw)
          {
            for (size_t i=0; i<fBlocksPerEvent; i++)
              {
                if (fHistograms[index] != NULL && (fErrorFlag)==0)
                  fHistograms[index]->Fill(this->GetRawBlockValue(i));
                if (fHistograms[index+1] != NULL && (fErrorFlag)==0)
                  fHistograms[index+1]->Fill(this->GetBlockValue(i));
                index+=2;
              }
            if (fHistograms[index] != NULL && (fErrorFlag)==0)
              fHistograms[index]->Fill(this->GetRawHardwareSum());
            if (fHistograms[index+1] != NULL && (fErrorFlag)==0)
              fHistograms[index+1]->Fill(this->GetHardwareSum());
            index+=2;
            if (fHistograms[index] != NULL && (fErrorFlag)==0)
              fHistograms[index]->Fill(this->GetRawSoftwareSum()-this->GetRawHardwareSum());
          }
        else if(fDataToSave==kDerived)
          {
            for (size_t i=0; i<fBlocksPerEvent; i++)
              {
                if (fHistograms[index] != NULL && (fErrorFlag)==0)
                  fHistograms[index]->Fill(this->GetBlockValue(i));
                index+=1;
              }
            if (fHistograms[index] != NULL && (fErrorFlag)==0)
              fHistograms[index]->Fill(this->GetHardwareSum());
            index+=1;
            if (fHistograms[index] != NULL){
              if ( (kErrorFlag_sample &  fErrorFlag)==kErrorFlag_sample)
                fHistograms[index]->Fill(kErrorFlag_sample);
              if ( (kErrorFlag_SW_HW &  fErrorFlag)==kErrorFlag_SW_HW)
                fHistograms[index]->Fill(kErrorFlag_SW_HW);
              if ( (kErrorFlag_Sequence &  fErrorFlag)==kErrorFlag_Sequence)
                fHistograms[index]->Fill(kErrorFlag_Sequence);
              if ( (kErrorFlag_ZeroHW &  fErrorFlag)==kErrorFlag_ZeroHW)
                fHistograms[index]->Fill(kErrorFlag_ZeroHW);
              if ( (kErrorFlag_VQWK_Sat &  fErrorFlag)==kErrorFlag_VQWK_Sat)
                fHistograms[index]->Fill(kErrorFlag_VQWK_Sat);
              if ( (kErrorFlag_SameHW &  fErrorFlag)==kErrorFlag_SameHW)
                fHistograms[index]->Fill(kErrorFlag_SameHW);
            }

          }

    }
}

void  QwMollerADC_Channel::ConstructBranchAndVector(TTree *tree, TString &prefix, QwRootTreeBranchVector &values)
{
  //  This channel is not used, so skip setting up the tree.
  if (IsNameEmpty()) return;

  //  Decide what to store based on prefix
  SetDataToSaveByPrefix(prefix);

  TString basename = prefix(0, (prefix.First("|") >= 0)? prefix.First("|"): prefix.Length()) + GetElementName();
  fTreeArrayIndex  = values.size();

  TString list = "";

  bHw_sum =     gQwHists.MatchVQWKElementFromList(GetSubsystemName().Data(), GetModuleType().Data(), "hw_sum");
  bHw_sum_raw = gQwHists.MatchVQWKElementFromList(GetSubsystemName().Data(), GetModuleType().Data(), "hw_sum_raw");
  bBlock =     gQwHists.MatchVQWKElementFromList(GetSubsystemName().Data(), GetModuleType().Data(), "block");
  bBlock_raw = gQwHists.MatchVQWKElementFromList(GetSubsystemName().Data(), GetModuleType().Data(), "block_raw");
  bNum_samples = gQwHists.MatchVQWKElementFromList(GetSubsystemName().Data(), GetModuleType().Data(), "num_samples");
  bDevice_Error_Code = gQwHists.MatchVQWKElementFromList(GetSubsystemName().Data(), GetModuleType().Data(), "Device_Error_Code");
  bSequence_number = gQwHists.MatchVQWKElementFromList(GetSubsystemName().Data(), GetModuleType().Data(), "sequence_number");

  if (bHw_sum) {
    values.push_back("hw_sum", 'D');
    if (fDataToSave == kMoments) {
      values.push_back("hw_sum_m2", 'D');
      values.push_back("hw_sum_err", 'D');
    }
  }

  if (bBlock) {
    values.push_back("block0", 'D');
    values.push_back("block1", 'D');
    values.push_back("block2", 'D');
    values.push_back("block3", 'D');
  }

  if (bNum_samples) {
    values.push_back("num_samples", 'i');
  }

  if (bDevice_Error_Code) {
    values.push_back("Device_Error_Code", 'i');
  }

  if (fDataToSave == kRaw) {
    if (bHw_sum_raw) {
      values.push_back("hw_sum_raw", 'I');
    }
    if (bBlock_raw) {
      values.push_back("block0_raw", 'I');
      values.push_back("block1_raw", 'I');
      values.push_back("block2_raw", 'I');
      values.push_back("block3_raw", 'I');
    }

    for (size_t i = 0; i < fBlocksPerEvent; i++) {
      if (bBlock_raw) {
        values.push_back(Form("SumSq_%zu", i), 'L');
        values.push_back(Form("RawMin_%zu", i), 'I');
        values.push_back(Form("RawMax_%zu", i), 'I');
      }
    }

    if (bSequence_number) {
      values.push_back("sequence_number", 'i');
    }
  }

  std::string leaf_list = values.LeafList(fTreeArrayIndex);

  fTreeArrayNumEntries = values.size() - fTreeArrayIndex;

  if (gQwHists.MatchDeviceParamsFromList(basename.Data())
    && (bHw_sum || bBlock || bNum_samples || bDevice_Error_Code ||
        bHw_sum_raw || bBlock_raw || bSequence_number)) {

    // This is for the RT mode
    if (leaf_list == "hw_sum/D")
      leaf_list = basename+"/D";

    if (kDEBUG)
      QwMessage << "base name " << basename << " List " << leaf_list << QwLog::endl;

    tree->Branch(basename, &(values[fTreeArrayIndex]), leaf_list.c_str());
  }

  if (kDEBUG) {
    std::cerr << "QwMollerADC_Channel::ConstructBranchAndVector: fTreeArrayIndex==" << fTreeArrayIndex
              << "; fTreeArrayNumEntries==" << fTreeArrayNumEntries
              << "; values.size()==" << values.size()
              << "; list==" << leaf_list
              << std::endl;
  }
}

void  QwMollerADC_Channel::ConstructBranch(TTree *tree, TString &prefix)
{
  //  This channel is not used, so skip setting up the tree.
  if (IsNameEmpty()) return;

  TString basename = prefix + GetElementName();
  tree->Branch(basename,&fHardwareBlockSum,basename+"/D");
  if (kDEBUG){
    std::cerr << "QwMollerADC_Channel::ConstructBranchAndVector: fTreeArrayIndex==" << fTreeArrayIndex
              << "; fTreeArrayNumEntries==" << fTreeArrayNumEntries
              << std::endl;
  }
}


void  QwMollerADC_Channel::FillTreeVector(QwRootTreeBranchVector& values) const
{
  if (IsNameEmpty()) {
    //  This channel is not used, so skip filling the tree vector.
  } else if (fTreeArrayNumEntries <= 0) {
    if (bDEBUG) std::cerr << "QwMollerADC_Channel::FillTreeVector:  fTreeArrayNumEntries=="
              << fTreeArrayNumEntries << std::endl;
  } else if (values.size() < fTreeArrayIndex+fTreeArrayNumEntries){
    if (bDEBUG) std::cerr << "QwMollerADC_Channel::FillTreeVector:  values.size()=="
              << values.size()
              << "; fTreeArrayIndex+fTreeArrayNumEntries=="
              << fTreeArrayIndex+fTreeArrayNumEntries
              << std::endl;
  } else {

    UInt_t index = fTreeArrayIndex;

    // hw_sum
    if (bHw_sum) {
      values.SetValue(index++, this->GetHardwareSum());
      if (fDataToSave == kMoments) {
        values.SetValue(index++, this->GetHardwareSumM2());
        values.SetValue(index++, this->GetHardwareSumError());
      }
    }

    if (bBlock) {
      for (size_t i = 0; i < fBlocksPerEvent; i++) {
        // blocki
        values.SetValue(index++, this->GetBlockValue(i));
      }
    }

    // num_samples
    if (bNum_samples)
      values.SetValue(index++, (fDataToSave == kMoments)? this->fGoodEventCount: this->fNumberOfSamples);
    // Device_Error_Code
    if (bDevice_Error_Code)
      values.SetValue(index++, this->fErrorFlag);

    if (fDataToSave == kRaw)
      {
        // hw_sum_raw
        if (bHw_sum_raw)
          values.SetValue(index++, this->GetRawHardwareSum());

        if (bBlock_raw) {
          for (size_t i = 0; i < fBlocksPerEvent; i++) {
            // blocki_raw
            values.SetValue(index++, this->GetRawBlockValue(i));
          }
        }

        if (bBlock_raw) {
          for (size_t i = 0; i < fBlocksPerEvent; i++) {
            values.SetValue(index++, fBlockSumSq_raw[i]);
            values.SetValue(index++, fBlock_min[i]);
            values.SetValue(index++, fBlock_max[i]);
          }
        }
        // sequence_number
        if (bSequence_number)
          values.SetValue(index++, this->fSequenceNumber);
      }
  }
}

#ifdef HAS_RNTUPLE_SUPPORT
void  QwMollerADC_Channel::ConstructNTupleAndVector(std::unique_ptr<ROOT::RNTupleModel>& model, TString& prefix, std::vector<Double_t>& values, std::vector<std::shared_ptr<Double_t>>& fieldPtrs)
{
  //For rntuple
  if (IsNameEmpty()) {
    //  This channel is not used, so skip setting up the RNTuple.
  } else {
    //  Decide what to store based on prefix
    SetDataToSaveByPrefix(prefix);

    // Set the boolean flags just like in ConstructBranchAndVector
    bHw_sum =     gQwHists.MatchVQWKElementFromList(GetSubsystemName().Data(), GetModuleType().Data(), "hw_sum");
    bHw_sum_raw = gQwHists.MatchVQWKElementFromList(GetSubsystemName().Data(), GetModuleType().Data(), "hw_sum_raw");
    bBlock =      gQwHists.MatchVQWKElementFromList(GetSubsystemName().Data(), GetModuleType().Data(), "block");
    bBlock_raw =  gQwHists.MatchVQWKElementFromList(GetSubsystemName().Data(), GetModuleType().Data(), "block_raw");
    bNum_samples = gQwHists.MatchVQWKElementFromList(GetSubsystemName().Data(), GetModuleType().Data(), "num_samples");
    bDevice_Error_Code = gQwHists.MatchVQWKElementFromList(GetSubsystemName().Data(), GetModuleType().Data(), "Device_Error_Code");
    bSequence_number = gQwHists.MatchVQWKElementFromList(GetSubsystemName().Data(), GetModuleType().Data(), "sequence_number");

    // For kMoments mode (running sum trees), enable all statistical fields regardless of histogram configuration
    if (fDataToSave == kMoments) {
      bHw_sum = true;
      bBlock = true;
      bNum_samples = true;
      bDevice_Error_Code = true;
    }

    TString basename = prefix(0, (prefix.First("|") >= 0)? prefix.First("|"): prefix.Length()) + GetElementName();
    fTreeArrayIndex  = values.size();

    // For derived data (yield_, asym_, diff_), only store the main value to match TTree format
    if (fDataToSave == kDerived) {
      // Only store the main hardware sum value, just like the original tree
      values.resize(values.size() + 1, 0.0);
      fieldPtrs.push_back(model->MakeField<Double_t>(basename.Data()));
      fTreeArrayNumEntries = 1;
      return;
    }

    // For moments data (stat prefix), use the same structure as TTree to get exact field count match
    if (fDataToSave == kMoments) {
      // Create the same structure as TTree kMoments mode
      if (bHw_sum) {
        values.push_back(0.0);
        fieldPtrs.push_back(model->MakeField<Double_t>((basename + "_hw_sum").Data()));
        values.push_back(0.0);
        fieldPtrs.push_back(model->MakeField<Double_t>((basename + "_hw_sum_m2").Data()));
        values.push_back(0.0);
        fieldPtrs.push_back(model->MakeField<Double_t>((basename + "_hw_sum_err").Data()));
      }

      if (bBlock) {
        for (size_t i = 0; i < fBlocksPerEvent; i++) {
          values.push_back(0.0);
          fieldPtrs.push_back(model->MakeField<Double_t>((basename + Form("_block%zu", i)).Data()));
        }
      }

      if (bNum_samples) {
        values.push_back(0.0);
        fieldPtrs.push_back(model->MakeField<Double_t>((basename + "_num_samples").Data()));
      }

      if (bDevice_Error_Code) {
        values.push_back(0.0);
        fieldPtrs.push_back(model->MakeField<Double_t>((basename + "_Device_Error_Code").Data()));
      }

      fTreeArrayNumEntries = values.size() - fTreeArrayIndex;
      return;
    }

    // For raw data, use the full detailed format
    // Calculate how many elements we need to avoid multiple push_back calls
    size_t numElements = 0;

    // Count elements based on what will be saved
    if (bHw_sum) {
      numElements += 1; // hw_sum
    }
    if (bBlock) numElements += fBlocksPerEvent; // blocks
    if (bNum_samples) numElements += 1; // num_samples
    if (bDevice_Error_Code) numElements += 1; // error code

    if (fDataToSave == kRaw) {
      if (bHw_sum_raw) numElements += 1; // hw_sum_raw
      if (bBlock_raw) numElements += fBlocksPerEvent; // block_raw
      numElements += 16; // fBlockSumSq_raw (4*4)
      if (bSequence_number) numElements += 1; // sequence_number
    }

    // Resize vectors once to avoid reallocation
    size_t oldSize = values.size();
    values.resize(oldSize + numElements, 0.0);
    fieldPtrs.reserve(fieldPtrs.size() + numElements);

    // Add fields in the same order as FillTreeVector
    // hw_sum
    if (bHw_sum) {
      fieldPtrs.push_back(model->MakeField<Double_t>(basename.Data()));
    }

    if (bBlock) {
      for (size_t i = 0; i < fBlocksPerEvent; i++) {
        fieldPtrs.push_back(model->MakeField<Double_t>((basename + Form("_block%zu", i)).Data()));
      }
    }

    // num_samples
    if (bNum_samples) {
      fieldPtrs.push_back(model->MakeField<Double_t>((basename + "_num_samples").Data()));
    }

    // Device_Error_Code
    if (bDevice_Error_Code) {
      fieldPtrs.push_back(model->MakeField<Double_t>((basename + "_Device_Error_Code").Data()));
    }

    if (fDataToSave == kRaw) {
      // hw_sum_raw
      if (bHw_sum_raw) {
        fieldPtrs.push_back(model->MakeField<Double_t>((basename + "_raw").Data()));
      }

      if (bBlock_raw) {
        for (size_t i = 0; i < fBlocksPerEvent; i++) {
          fieldPtrs.push_back(model->MakeField<Double_t>((basename + Form("_block%zu_raw", i)).Data()));
        }
      }

      for (size_t i = 0; i < 4; i++) {
        fieldPtrs.push_back(model->MakeField<Double_t>((basename + Form("_sumsq%zu_low", i)).Data()));
        fieldPtrs.push_back(model->MakeField<Double_t>((basename + Form("_sumsq%zu_high", i)).Data()));
        fieldPtrs.push_back(model->MakeField<Double_t>((basename + Form("_min%zu", i)).Data()));
        fieldPtrs.push_back(model->MakeField<Double_t>((basename + Form("_max%zu", i)).Data()));
      }

      // sequence_number
      if (bSequence_number) {
        fieldPtrs.push_back(model->MakeField<Double_t>((basename + "_sequence_number").Data()));
      }
    }

    fTreeArrayNumEntries = values.size() - fTreeArrayIndex;
  }
}

void  QwMollerADC_Channel::FillNTupleVector(std::vector<Double_t>& values) const
{
  if (IsNameEmpty()) {
    //  This channel is not used, so skip filling.
  } else if (fTreeArrayNumEntries <= 0) {
    if (bDEBUG) std::cerr << "QwMollerADC_Channel::FillNTupleVector:  fTreeArrayNumEntries=="
              << fTreeArrayNumEntries << std::endl;
  } else if (values.size() < fTreeArrayIndex+fTreeArrayNumEntries){
    if (bDEBUG) std::cerr << "QwMollerADC_Channel::FillNTupleVector:  values.size()=="
              << values.size()
              << "; fTreeArrayIndex+fTreeArrayNumEntries=="
              << fTreeArrayIndex+fTreeArrayNumEntries
              << std::endl;
  } else {

    UInt_t index = fTreeArrayIndex;

    // For derived data (yield_, asym_, diff_), only fill the main value to match TTree format
    if (fDataToSave == kDerived) {
      values[index] = this->GetHardwareSum();
      return;
    }


    // For raw data, use the full detailed format
    // hw_sum
    if (bHw_sum) {
      values[index++] = this->GetHardwareSum();
    }

    if (bBlock) {
      for (size_t i = 0; i < fBlocksPerEvent; i++) {
        // blocki
        values[index++] = this->GetBlockValue(i);
      }
    }

    // num_samples
    if (bNum_samples)
      values[index++] = fDataToSave == kMoments ? this->fGoodEventCount : this->fNumberOfSamples;

    // Device_Error_Code
    if (bDevice_Error_Code)
      values[index++] = this->fErrorFlag;

    if (fDataToSave == kRaw)
      {
        // hw_sum_raw
        if (bHw_sum_raw)
          values[index++] = this->GetRawHardwareSum();

        if (bBlock_raw) {
          for (size_t i = 0; i < fBlocksPerEvent; i++) {
            // blocki_raw
            values[index++] = this->GetRawBlockValue(i);
          }
        }

        for(size_t i = 0; i < fBlocksPerEvent; i++){
        values[index++] = fBlockSumSq_raw[i] & 0xffffffff;
        values[index++] = fBlockSumSq_raw[i] >> 32;
        values[index++] = fBlock_min[i];
        values[index++] = fBlock_max[i];
        }
        // sequence_number
        if (bSequence_number)
          values[index++] = this->fSequenceNumber;
      }
  }
}
#endif // HAS_RNTUPLE_SUPPORT

QwMollerADC_Channel& QwMollerADC_Channel::operator= (const QwMollerADC_Channel &value)
{
  if(this ==&value) return *this;

  if (!IsNameEmpty()) {
    VQwHardwareChannel::operator=(value);
    // Use valarray assignment for bulk operations
    fBlock = value.fBlock;
    fBlockM2 = value.fBlockM2;
    
    this->fHardwareBlockSum = value.fHardwareBlockSum;
    this->fHardwareBlockSumM2 = value.fHardwareBlockSumM2;
    this->fHardwareBlockSumError = value.fHardwareBlockSumError;
    this->fNumberOfSamples = value.fNumberOfSamples;
    this->fSequenceNumber  = value.fSequenceNumber;

    if (this->fDataToSave == kRaw){
      fBlock_raw = value.fBlock_raw;
      fBlockSumSq_raw = value.fBlockSumSq_raw;
      fBlock_min = value.fBlock_min;
      fBlock_max = value.fBlock_max;
      this->fHardwareBlockSum_raw = value.fHardwareBlockSum_raw;
      this->fSoftwareBlockSum_raw = value.fSoftwareBlockSum_raw;
    }
  }
  return *this;
}

void QwMollerADC_Channel::AssignScaledValue(const QwMollerADC_Channel &value,
                                 Double_t scale)
{
  if(this == &value) return;

  if (!IsNameEmpty()) {
    // Use valarray operations for scaling
    this->fBlock = value.fBlock * scale;
    this->fBlockM2 = value.fBlockM2 * scale * scale;
    this->fHardwareBlockSum   = value.fHardwareBlockSum * scale;
    this->fHardwareBlockSumM2 = value.fHardwareBlockSumM2 * scale * scale;
    this->fHardwareBlockSumError = value.fHardwareBlockSumError;   // Keep this?
    this->fGoodEventCount  = value.fGoodEventCount;
    this->fNumberOfSamples = value.fNumberOfSamples;
    this->fSequenceNumber  = value.fSequenceNumber;
    this->fErrorFlag       = value.fErrorFlag;
  }
}

void QwMollerADC_Channel::AssignValueFrom(const  VQwDataElement* valueptr)
{
  const QwMollerADC_Channel* tmpptr;
  tmpptr = dynamic_cast<const QwMollerADC_Channel*>(valueptr);
  if (tmpptr!=NULL){
    *this = *tmpptr;
  } else {
    TString loc="Standard exception from QwMollerADC_Channel::AssignValueFrom = "
      +valueptr->GetElementName()+" is an incompatible type.";
    throw std::invalid_argument(loc.Data());
  }
}
void QwMollerADC_Channel::AddValueFrom(const  VQwHardwareChannel* valueptr)
{
  const QwMollerADC_Channel* tmpptr;
  tmpptr = dynamic_cast<const QwMollerADC_Channel*>(valueptr);
  if (tmpptr!=NULL){
    *this += *tmpptr;
  } else {
    TString loc="Standard exception from QwMollerADC_Channel::AddValueFrom = "
      +valueptr->GetElementName()+" is an incompatible type.";
    throw std::invalid_argument(loc.Data());
  }
}
void QwMollerADC_Channel::SubtractValueFrom(const  VQwHardwareChannel* valueptr)
{
  const QwMollerADC_Channel* tmpptr;
  tmpptr = dynamic_cast<const QwMollerADC_Channel*>(valueptr);
  if (tmpptr!=NULL){
    *this -= *tmpptr;
  } else {
    TString loc="Standard exception from QwMollerADC_Channel::SubtractValueFrom = "
      +valueptr->GetElementName()+" is an incompatible type.";
    throw std::invalid_argument(loc.Data());
  }
}
void QwMollerADC_Channel::MultiplyBy(const VQwHardwareChannel* valueptr)
{
  const QwMollerADC_Channel* tmpptr;
  tmpptr = dynamic_cast<const QwMollerADC_Channel*>(valueptr);
  if (tmpptr!=NULL){
    *this *= *tmpptr;
  } else {
    TString loc="Standard exception from QwMollerADC_Channel::MultiplyBy = "
      +valueptr->GetElementName()+" is an incompatible type.";
    throw std::invalid_argument(loc.Data());
  }
}
void QwMollerADC_Channel::DivideBy(const VQwHardwareChannel* valueptr)
{
  const QwMollerADC_Channel* tmpptr;
  tmpptr = dynamic_cast<const QwMollerADC_Channel*>(valueptr);
  if (tmpptr!=NULL){
    *this /= *tmpptr;
  } else {
    TString loc="Standard exception from QwMollerADC_Channel::DivideBy = "
      +valueptr->GetElementName()+" is an incompatible type.";
    throw std::invalid_argument(loc.Data());
  }
}


const QwMollerADC_Channel QwMollerADC_Channel::operator+ (const QwMollerADC_Channel &value) const
{
  QwMollerADC_Channel result = *this;
  result += value;
  return result;
}

QwMollerADC_Channel& QwMollerADC_Channel::operator+= (const QwMollerADC_Channel &value)
{

  if (!IsNameEmpty()) {
    // Use valarray arithmetic operations
    this->fBlock += value.fBlock;
    this->fBlockM2 = 0.0;
    this->fHardwareBlockSum    += value.fHardwareBlockSum;
    this->fHardwareBlockSumM2   = 0.0;
    this->fNumberOfSamples     += value.fNumberOfSamples;
    this->fSequenceNumber       = 0;
    this->fErrorFlag            |= (value.fErrorFlag);
  }

  return *this;
}

const QwMollerADC_Channel QwMollerADC_Channel::operator- (const QwMollerADC_Channel &value) const
{
  QwMollerADC_Channel result = *this;
  result -= value;
  return result;
}

QwMollerADC_Channel& QwMollerADC_Channel::operator-= (const QwMollerADC_Channel &value)
{
  if (!IsNameEmpty()){
    // Use valarray arithmetic operations
    this->fBlock -= value.fBlock;
    this->fBlockM2 = 0.0;
    this->fHardwareBlockSum    -= value.fHardwareBlockSum;
    this->fHardwareBlockSumM2   = 0.0;
    this->fNumberOfSamples     += value.fNumberOfSamples;
    this->fSequenceNumber       = 0;
    this->fErrorFlag           |= (value.fErrorFlag);
  }

  return *this;
}

const QwMollerADC_Channel QwMollerADC_Channel::operator* (const QwMollerADC_Channel &value) const
{
  QwMollerADC_Channel result = *this;
  result *= value;
  return result;
}

QwMollerADC_Channel& QwMollerADC_Channel::operator*= (const QwMollerADC_Channel &value)
{
  if (!IsNameEmpty()){
    // Use valarray arithmetic operations
    this->fBlock *= value.fBlock;
    this->fBlockM2 = 0.0;
    this->fHardwareBlockSum     *= value.fHardwareBlockSum;
    this->fHardwareBlockSumM2    = 0.0;
    this->fNumberOfSamples      *= value.fNumberOfSamples;
    this->fSequenceNumber        = 0;
    this->fErrorFlag            |= (value.fErrorFlag);
  }

  return *this;
}

VQwHardwareChannel& QwMollerADC_Channel::operator+=(const VQwHardwareChannel &source)
{
  const QwMollerADC_Channel* tmpptr;
  tmpptr = dynamic_cast<const QwMollerADC_Channel*>(&source);
  if (tmpptr!=NULL){
    *this += *tmpptr;
  } else {
    TString loc="Standard exception from QwMollerADC_Channel::operator+= "
        +source.GetElementName()+" "
        +this->GetElementName()+" are not of the same type";
    throw(std::invalid_argument(loc.Data()));
  }
  return *this;
}
VQwHardwareChannel& QwMollerADC_Channel::operator-=(const VQwHardwareChannel &source)
{
  const QwMollerADC_Channel* tmpptr;
  tmpptr = dynamic_cast<const QwMollerADC_Channel*>(&source);
  if (tmpptr!=NULL){
    *this -= *tmpptr;
  } else {
    TString loc="Standard exception from QwMollerADC_Channel::operator-= "
        +source.GetElementName()+" "
        +this->GetElementName()+" are not of the same type";
    throw(std::invalid_argument(loc.Data()));
  }
  return *this;
}
VQwHardwareChannel& QwMollerADC_Channel::operator*=(const VQwHardwareChannel &source)
{
  const QwMollerADC_Channel* tmpptr;
  tmpptr = dynamic_cast<const QwMollerADC_Channel*>(&source);
  if (tmpptr!=NULL){
    *this *= *tmpptr;
  } else {
    TString loc="Standard exception from QwMollerADC_Channel::operator*= "
        +source.GetElementName()+" "
        +this->GetElementName()+" are not of the same type";
    throw(std::invalid_argument(loc.Data()));
  }
  return *this;
}
VQwHardwareChannel& QwMollerADC_Channel::operator/=(const VQwHardwareChannel &source)
{
  const QwMollerADC_Channel* tmpptr;
  tmpptr = dynamic_cast<const QwMollerADC_Channel*>(&source);
  if (tmpptr!=NULL){
    *this /= *tmpptr;
  } else {
    TString loc="Standard exception from QwMollerADC_Channel::operator/= "
        +source.GetElementName()+" "
        +this->GetElementName()+" are not of the same type";
    throw(std::invalid_argument(loc.Data()));
  }
  return *this;
}


void QwMollerADC_Channel::Sum(const QwMollerADC_Channel &value1, const QwMollerADC_Channel &value2)
{
  *this  = value1;
  *this += value2;
}

void QwMollerADC_Channel::Difference(const QwMollerADC_Channel &value1, const QwMollerADC_Channel &value2)
{
  *this  = value1;
  *this -= value2;
}

void QwMollerADC_Channel::Ratio(const QwMollerADC_Channel &numer, const QwMollerADC_Channel &denom)
{
  if (!IsNameEmpty()) {
    *this  = numer;
    *this /= denom;

    fNumberOfSamples      = denom.fNumberOfSamples;
    fSequenceNumber       = 0;
    fGoodEventCount       = denom.fGoodEventCount;
    fErrorFlag            = (numer.fErrorFlag|denom.fErrorFlag);
  }
}

QwMollerADC_Channel& QwMollerADC_Channel::operator/= (const QwMollerADC_Channel &denom)
{
  //  In this function, leave the "raw" variables untouched.
  //
  Double_t ratio;
  Double_t variance;
  if (!IsNameEmpty()) {
    // The variances are calculated using the following formula:
    //   Var[ratio] = ratio^2 (Var[numer] / numer^2 + Var[denom] / denom^2)
    //
    // This requires that both the numerator and denominator are non-zero!
    //
<<<<<<< HEAD
    // Create masks for valid operations (both numerator and denominator non-zero)
    std::valarray<bool> valid_mask = (this->fBlock != 0.0) && (denom.fBlock != 0.0);
    std::valarray<bool> zero_denom_mask = (denom.fBlock == 0.0) && (this->fBlock != 0.0);
    
    // Check for division by zero and warn
    if (zero_denom_mask.sum() > 0) {
      QwVerbose << "Attempting to divide by zero block in " 
                << GetElementName() << QwLog::endl;
=======
    for (Int_t i = 0; i < 4; i++) {
      if (this->fBlock[i] != 0.0 && denom.fBlock[i] != 0.0){
        ratio    = (this->fBlock[i]) / (denom.fBlock[i]);
        variance =  ratio * ratio *
           (this->fBlockM2[i] / this->fBlock[i] / this->fBlock[i]
          + denom.fBlockM2[i] / denom.fBlock[i] / denom.fBlock[i]);
        fBlock[i]   = ratio;
        fBlockM2[i] = variance;
      } else if (this->fBlock[i] == 0.0) {
        this->fBlock[i]   = 0.0;
        this->fBlockM2[i] = 0.0;
      } else {
        QwVerbose << "Attempting to divide by zero block in "
                  << GetElementName() << QwLog::endl;
        fBlock[i]   = 0.0;
        fBlockM2[i] = 0.0;
      }
>>>>>>> bd2f20f8
    }
    
    // Calculate variance terms before modifying fBlock and fBlockM2
    // Var[ratio] = ratio^2 * (Var[numer]/numer^2 + Var[denom]/denom^2)
    std::valarray<Double_t> variance_terms = this->fBlockM2 / (this->fBlock * this->fBlock) + 
                                            denom.fBlockM2 / (denom.fBlock * denom.fBlock);
    
    // In-place division for ratios
    this->fBlock /= denom.fBlock;
    
    // Calculate variances in-place: variance = ratio^2 * variance_terms
    this->fBlockM2 = this->fBlock * this->fBlock;
    this->fBlockM2 *= variance_terms;
    
    // Apply masks to zero out invalid results using mask subscripting
    this->fBlock[!valid_mask] = 0.0;
    this->fBlockM2[!valid_mask] = 0.0;
  
    if (this->fHardwareBlockSum != 0.0 && denom.fHardwareBlockSum != 0.0){
      ratio    =  (this->fHardwareBlockSum) / (denom.fHardwareBlockSum);
      variance =  ratio * ratio *
        (this->fHardwareBlockSumM2 / this->fHardwareBlockSum / this->fHardwareBlockSum
         + denom.fHardwareBlockSumM2 / denom.fHardwareBlockSum / denom.fHardwareBlockSum);
      fHardwareBlockSum   = ratio;
      fHardwareBlockSumM2 = variance;
    } else if (this->fHardwareBlockSum == 0.0) {
      fHardwareBlockSum   = 0.0;
      fHardwareBlockSumM2 = 0.0;
    } else {
      QwVerbose << "Attempting to divide by zero sum in "
                << GetElementName() << QwLog::endl;
      fHardwareBlockSumM2 = 0.0;
    }
    // Remaining variables
    //  Don't change fNumberOfSamples, fSequenceNumber, fGoodEventCount,
    //  'OR' the HW error codes in the fErrorFlag values together.
    fErrorFlag |= (denom.fErrorFlag);//mix only the hardware error codes
  }

  // Nanny
  if (fHardwareBlockSum != fHardwareBlockSum)
    QwWarning << "Angry Nanny: NaN detected in " << GetElementName() << QwLog::endl;

  return *this;
}

//--------------------------------------------------------------------------------------------

void QwMollerADC_Channel::ArcTan(const QwMollerADC_Channel &value)
{
  if (!IsNameEmpty()) {
    this->fBlock = atan(value.fBlock);
    this->fHardwareBlockSum = this->fBlock.sum() / fBlocksPerEvent;
  }

  return;
}

//--------------------------------------------------------------------------------------------
void QwMollerADC_Channel::Product(const QwMollerADC_Channel &value1, const QwMollerADC_Channel &value2)
{
  if (!IsNameEmpty()){
    this->fBlock = value1.fBlock * value2.fBlock;
    // For a single event the second moment is still zero
    this->fBlockM2 = 0.0;
    // For a single event the second moment is still zero
    this->fHardwareBlockSumM2 = 0.0;
    this->fHardwareBlockSum = value1.fHardwareBlockSum * value2.fHardwareBlockSum;
    this->fNumberOfSamples = value1.fNumberOfSamples;
    this->fSequenceNumber  = 0;
    this->fErrorFlag       = (value1.fErrorFlag|value2.fErrorFlag);
  }
  return;
}

/**
This function will add a offset to the hw_sum and add the same offset for blocks.
 */
void QwMollerADC_Channel::AddChannelOffset(Double_t offset)
{
  if (!IsNameEmpty()){
    fHardwareBlockSum += offset;
<<<<<<< HEAD
    fBlock += offset; // Use valarray operation
=======
    for (Int_t i=0; i<fBlocksPerEvent; i++)
      fBlock[i] += offset;
>>>>>>> bd2f20f8
  }
  return;
}

void QwMollerADC_Channel::Scale(Double_t scale)
{
  if (!IsNameEmpty()){
      // Use valarray operations for scaling
      fBlock *= scale;
      fBlockM2 *= scale * scale;
      fHardwareBlockSum *= scale;
      fHardwareBlockSumM2 *= scale * scale;
    }
}


void QwMollerADC_Channel::DivideBy(const QwMollerADC_Channel &denom)
{
  *this /= denom;
}






/** Moments and uncertainty calculation on the running sums and averages
 * The calculation of the first and second moments of the running sum is not
 * completely straightforward due to numerical instabilities associated with
 * small variances and large average values.  The naive computation taking
 * the difference of the square of the average and the average of the squares
 * leads to the subtraction of two very large numbers to get a small number.
 *
 * Alternative algorithms (including for higher order moments) are supplied in
 *  Pebay, Philippe (2008), "Formulas for Robust, One-Pass Parallel Computation
 *  of Covariances and Arbitrary-Order Statistical Moments", Technical Report
 *  SAND2008-6212, Sandia National Laboratories.
 *  http://infoserve.sandia.gov/sand_doc/2008/086212.pdf
 *
 * In the following formulas the moments \f$ M^1 \f$ and \f$ M^2 \f$ are defined
 * \f{eqnarray}
 *     M^1 & = & \frac{1}{n} \sum^n y \\
 *     M^2 & = & \sum^n (y - \mu)
 * \f}
 *
 * Recurrence relations for the addition of a single event:
 * \f{eqnarray}
 *     M^1_n & = & M^1_{n-1} + \frac{y - M^1_{n-1}}{n} \\
 *     M^2_n & = & M^2_{n-1} + (y - M^1_{n-1})(y - M^1_n)
 * \f}
 *
 * For the addition of an already accumulated sum:
 * \f{eqnarray}
 *     M^1 & = & M^1_1 + n_2 \frac{M^1_2 - M^1_1}{n} \\
 *     M^2 & = & M^2_1 + M^2_2 + n_1 n_2 \frac{(M^1_2 - M^1_1)^2}{n}
 * \f}
 *
 * In these recursive formulas we start from \f$ M^1 = y \f$ and \f$ M^2 = 0 \f$.
 *
 * To calculate the mean and standard deviation we use
 * \f{eqnarray}
 *          \mu & = & M^1 \\
 *     \sigma^2 & = & \frac{1}{n} M^2
 * \f}
 * The standard deviation is a biased estimator, but this is what ROOT uses.
 * Better would be to divide by \f$ (n-1) \f$.
 *
 * We use the formulas provided there for the calculation of the first and
 * second moments (i.e. average and variance).
 */
// Accumulate the running moments M1 and M2.
// See header for parameter and return documentation.
void QwMollerADC_Channel::AccumulateRunningSum(const QwMollerADC_Channel& value, Int_t count, Int_t ErrorMask)
{
  /*
    note:
    The AccumulateRunningSum is called on a dedicated subsystem array object and
    for the standard running avg computations we only need value.fErrorFlag==0
    events to be included in the running avg. So the "berror" conditions is only
    used for the stability check purposes.

    The need for this check below came due to fact that when routine
    DeaccumulateRunningSum is called the errorflag is updated with
    the kBeamStabilityError flag (+ configuration flags for global errors) and
    need to make sure we remove this flag and any configuration flags before
    checking the (fErrorFlag != 0) condition

    See how the stability check is implemented in the QwEventRing class

    Rakitha
  */

  if(count==0){
    count = value.fGoodEventCount;
  }

  Int_t n1 = fGoodEventCount;
  Int_t n2 = count;

  // If there are no good events, check the error flag
  if (n2 == 0 && (value.fErrorFlag == 0)) {
    n2 = 1;
  }

  // If a single event is removed from the sum, check all but stability fail flags
  if (n2 == -1) {
    if ((value.fErrorFlag & ErrorMask) == 0) {
      n2 = -1;
    } else {
      n2 = 0;
    }
  }

  if (ErrorMask ==  kPreserveError){
    //n = 1;
    if (n2 == 0) {
      n2 = 1;
    }
    if (count == -1) {
      n2 = -1;
    }
  }

  // New total number of good events
  Int_t n = n1 + n2;

  // Set up variables and references
  Double_t M11 = fHardwareBlockSum;
  Double_t M12 = value.fHardwareBlockSum;
  Double_t M22 = value.fHardwareBlockSumM2;
  const std::valarray<Double_t>& M11b = fBlock;
  const std::valarray<Double_t>& M12b = value.fBlock;
  const std::valarray<Double_t>& M22b = value.fBlockM2;

  if (n2 == 0) {
    // no good events for addition
    return;
  } else if (n2 == -1) {
    // simple version for removal of single event from the sum
    fGoodEventCount--;
    if (n > 1) {
      fHardwareBlockSum -= (M12 - M11) / n;
      fHardwareBlockSumM2 -= (M12 - M11)
        * (M12 - fHardwareBlockSum); // note: using updated mean
      // and for individual blocks  
	  fBlock -= (M12b - M11b) / n;
      fBlockM2 -= (M12b - M11b) * (M12b - fBlock); // note: using updated mean
    } else if (n == 1) {
      fHardwareBlockSum -= (M12 - M11) / n;
      fHardwareBlockSumM2 -= (M12 - M11)
        * (M12 - fHardwareBlockSum); // note: using updated mean
      if (fabs(fHardwareBlockSumM2) < 10.*std::numeric_limits<double>::epsilon())
        fHardwareBlockSumM2 = 0; // rounding
      // and for individual blocks
	  fBlock -= (M12b - M11b) / n;
      fBlockM2 -= (M12b - M11b) * (M12b - fBlock); // note: using updated mean
      for (Int_t i = 0; i < 4; i++) { 
		if (fabs(fBlockM2[i]) < 10.*std::numeric_limits<double>::epsilon())
          fBlockM2[i] = 0; // rounding
      }
    } else if (n == 0) {
      fHardwareBlockSum -= M12;
      fHardwareBlockSumM2 -= M22;
      if (fabs(fHardwareBlockSum) < 10.*std::numeric_limits<double>::epsilon())
        fHardwareBlockSum = 0; // rounding
      if (fabs(fHardwareBlockSumM2) < 10.*std::numeric_limits<double>::epsilon())
        fHardwareBlockSumM2 = 0; // rounding
      // and for individual blocks
	  fBlock -= M12b;
	  fBlockM2 -= M22b;
	  for (Int_t i = 0; i < 4; i++) {
		if (fabs(fBlock[i]) < 10.*std::numeric_limits<double>::epsilon())
          fBlock[i] = 0; // rounding
        if (fabs(fBlockM2[i]) < 10.*std::numeric_limits<double>::epsilon())
          fBlockM2[i] = 0; // rounding
      }
    } else {
      QwWarning << "Running sum has deaccumulated to negative good events." << QwLog::endl;
    }
  } else if (n2 == 1) {
    // simple version for addition of single event
    fGoodEventCount++;
    fHardwareBlockSum += (M12 - M11) / n;
    fHardwareBlockSumM2 += (M12 - M11)
         * (M12 - fHardwareBlockSum); // note: using updated mean
    // and for individual blocks 
    fBlock -= (M12b - M11b) / n;
    fBlockM2 -= (M12b - M11b) * (M12b - fBlock); // note: using updated mean mean
  } else if (n2 > 1) {
    // general version for addition of multi-event sets
    fGoodEventCount += n2;
    fHardwareBlockSum += n2 * (M12 - M11) / n;
    fHardwareBlockSumM2 += M22 + n1 * n2 * (M12 - M11) * (M12 - M11) / n;
    // and for individual blocks
    fBlock += n2 * (M12b - M11b) / n;
    fBlockM2 += M22b + n1 * n2 * (M12b - M11b) * (M12b - M11b) / n;
  }

  // Nanny
  if (fHardwareBlockSum != fHardwareBlockSum)
    QwWarning << "Angry Nanny: NaN detected in " << GetElementName() << QwLog::endl;
}


void QwMollerADC_Channel::CalculateRunningAverage()
{
  if (fGoodEventCount <= 0)
    {
      // Use valarray assignment for bulk operation
      fBlockError = 0.0;
      fHardwareBlockSumError = 0.0;
    }
  else
    {
      // We use a biased estimator by dividing by n.  Use (n - 1) to get the
      // unbiased estimator for the standard deviation.
      //
      // Note we want to calculate the error here, not sigma:
      //    sigma = sqrt(M2 / n);
      //    error = sigma / sqrt (n) = sqrt(M2) / n;
      
      // Use valarray sqrt function for element-wise calculation
      fBlockError = sqrt(fBlockM2) / fGoodEventCount;
      fHardwareBlockSumError = sqrt(fHardwareBlockSumM2) / fGoodEventCount;

      // Stability check 83951872
      if ((fStability>0) &&( (fErrorConfigFlag & kStabilityCut) == kStabilityCut)) {
        // check to see the channel has stability cut activated in the event cut file
	if (GetValueWidth() > fStability){
	  // if the width is greater than the stability required flag the event
	  fErrorFlag = kBeamStabilityError;
	} else
	  fErrorFlag = 0;
      }
    }
}


void QwMollerADC_Channel::PrintValue() const
{
  QwMessage << std::setprecision(8)
            << std::setw(18) << std::left << GetSubsystemName()    << " "
            << std::setw(18) << std::left << GetModuleType()       << " "
            << std::setw(18) << std::left << GetElementName()      << " "
            << std::setw(12) << std::left << GetHardwareSum()      << " +/- "
            << std::setw(12) << std::left << GetHardwareSumError() << " sig "
            << std::setw(12) << std::left << GetHardwareSumWidth() << " "
            << std::setw(10) << std::left << GetGoodEventCount()   << " "
            << std::setw(12) << std::left << GetBlockValue(0)      << " +/- "
            << std::setw(12) << std::left << GetBlockErrorValue(0) << " "
            << std::setw(12) << std::left << GetBlockValue(1)      << " +/- "
            << std::setw(12) << std::left << GetBlockErrorValue(1) << " "
            << std::setw(12) << std::left << GetBlockValue(2)      << " +/- "
            << std::setw(12) << std::left << GetBlockErrorValue(2) << " "
            << std::setw(12) << std::left << GetBlockValue(3)      << " +/- "
            << std::setw(12) << std::left << GetBlockErrorValue(3) << " "
            << std::setw(12) << std::left << fGoodEventCount       << " "
            << QwLog::endl;
  /*
    //for Debudding
            << std::setw(12) << std::left << fErrorFlag << " err "
            << std::setw(12) << std::left << fErrorConfigFlag << " c-err "

  */
}

std::ostream& operator<< (std::ostream& stream, const QwMollerADC_Channel& channel)
{
  stream << channel.GetHardwareSum();
  return stream;
}

/**
 * Blind this channel as an asymmetry
 * @param blinder Blinder
 */
void QwMollerADC_Channel::Blind(const QwBlinder *blinder)
{
  if (!IsNameEmpty()) {
    if (blinder->IsBlinderOkay() && ((fErrorFlag)==0) ){
      for (size_t i = 0; i < fBlocksPerEvent; i++)
        blinder->BlindValue(fBlock[i]);
      blinder->BlindValue(fHardwareBlockSum);
    } else {
      blinder->ModifyThisErrorCode(fErrorFlag);
      for (size_t i = 0; i < fBlocksPerEvent; i++)
	fBlock[i] = QwBlinder::kValue_BlinderFail;
      fHardwareBlockSum =  QwBlinder::kValue_BlinderFail;
    }
  }
  return;
}

/**
 * Blind this channel as a difference with specified yield
 * @param blinder Blinder
 * @param yield Corresponding yield
 */
void QwMollerADC_Channel::Blind(const QwBlinder *blinder, const QwMollerADC_Channel& yield)
{
  if (!IsNameEmpty()) {
    if (blinder->IsBlinderOkay() && ((fErrorFlag) ==0) ){
      for (size_t i = 0; i < fBlocksPerEvent; i++)
        blinder->BlindValue(fBlock[i], yield.fBlock[i]);
      blinder->BlindValue(fHardwareBlockSum, yield.fHardwareBlockSum);
    } else {
      blinder->ModifyThisErrorCode(fErrorFlag);//update the HW error code
      for (size_t i = 0; i < fBlocksPerEvent; i++)
	fBlock[i] = QwBlinder::kValue_BlinderFail * yield.fBlock[i];
      fHardwareBlockSum = QwBlinder::kValue_BlinderFail * yield.fHardwareBlockSum;
    }
  }
  return;
}

Bool_t QwMollerADC_Channel::MatchSequenceNumber(size_t seqnum)
{

  Bool_t status = kTRUE;
  if (!IsNameEmpty()){
    status = (fSequenceNumber==seqnum);
    }
  return status;
}

Bool_t QwMollerADC_Channel::MatchNumberOfSamples(size_t numsamp)
{
  Bool_t status = kTRUE;
  if (!IsNameEmpty()){
    status = (fNumberOfSamples==numsamp);
    if (! status){
      if (bDEBUG)
        std::cerr << "QwMollerADC_Channel::MatchNumberOfSamples:  Channel "
                << GetElementName()
                << " had fNumberOfSamples==" << fNumberOfSamples
                << " and was supposed to have " << numsamp
                << std::endl;
      //      PrintChannel();
    }
  }
  return status;
}

Bool_t QwMollerADC_Channel::ApplySingleEventCuts(Double_t LL,Double_t UL)//only check to see HW_Sum is within these given limits
{
  Bool_t status = kFALSE;

  if (UL < LL){
    status=kTRUE;
  } else  if (GetHardwareSum()<=UL && GetHardwareSum()>=LL){
    if ((fErrorFlag & kPreserveError)!=0)
      status=kTRUE;
    else
      status=kFALSE;//If the device HW is failed
  }
  std::cout<<(this->fErrorFlag & kPreserveError)<<std::endl;
  return status;
}

Bool_t QwMollerADC_Channel::ApplySingleEventCuts()//This will check the limits and update event_flags and error counters
{
  Bool_t status;

  if (bEVENTCUTMODE>=2){//Global switch to ON/OFF event cuts set at the event cut file

    if (fULimit < fLLimit){
      status=kTRUE;
    } else  if (GetHardwareSum()<=fULimit && GetHardwareSum()>=fLLimit){
      if ((fErrorFlag)==0)
        status=kTRUE;
      else
        status=kFALSE;//If the device HW is failed
    }
    else{
      if (GetHardwareSum()> fULimit)
        fErrorFlag|=kErrorFlag_EventCut_U;
      else
        fErrorFlag|=kErrorFlag_EventCut_L;
      status=kFALSE;
    }

    if (bEVENTCUTMODE==3){
      status=kTRUE; //Update the event cut fail flag but pass the event.
    }


  }
  else{
    status=kTRUE;
    //fErrorFlag=0;//we need to keep the device error codes
  }

  return status;
}

void  QwMollerADC_Channel::PrintErrorCounterHead()
{
  TString message;
  message  = Form("%30s","Device name");
  message += Form("%9s", "HW Sat");
  message += Form("%9s", "Sample");
  message += Form("%9s", "SW_HW");
  message += Form("%9s", "Sequence");
  message += Form("%9s", "SameHW");
  message += Form("%9s", "ZeroHW");
  message += Form("%9s", "EventCut");
  QwMessage << "---------------------------------------------------------------------------------------------" << QwLog::endl;
  QwMessage << message << QwLog::endl;
  QwMessage << "---------------------------------------------------------------------------------------------" << QwLog::endl;
  return;
}

void  QwMollerADC_Channel::PrintErrorCounterTail()
{
  QwMessage << "---------------------------------------------------------------------------------------------" << QwLog::endl;
  return;
}

void  QwMollerADC_Channel::PrintErrorCounters() const
{
  TString message;
  if (fErrorCount_sample || fErrorCount_SW_HW || fErrorCount_Sequence || fErrorCount_SameHW || fErrorCount_ZeroHW || fErrorCount_HWSat || fNumEvtsWithEventCutsRejected) {
    message  = Form("%30s", GetElementName().Data());
    message += Form("%9d", fErrorCount_HWSat);
    message += Form("%9d", fErrorCount_sample);
    message += Form("%9d", fErrorCount_SW_HW);
    message += Form("%9d", fErrorCount_Sequence);
    message += Form("%9d", fErrorCount_SameHW);
    message += Form("%9d", fErrorCount_ZeroHW);
    message += Form("%9d", fNumEvtsWithEventCutsRejected);

    if((fDataToSave == kRaw) && (!kFoundPedestal||!kFoundGain)){
      message += " >>>>> No Pedestal or Gain in map file";
    }

    QwMessage << message << QwLog::endl;
  }
  return;
}

void QwMollerADC_Channel::ScaledAdd(Double_t scale, const VQwHardwareChannel *value)
{
  const QwMollerADC_Channel* input = dynamic_cast<const QwMollerADC_Channel*>(value);

  // follows same steps as += but w/ scaling factor
  if(input!=NULL && !IsNameEmpty()){
    //     QwWarning << "Adding " << input->GetElementName()
    //               << " to " << GetElementName()
    //               << " with scale factor " << scale
    //               << QwLog::endl;
    //     PrintValue();
    //     input->PrintValue();
    this -> fBlock += scale * input->fBlock;
    this -> fBlockM2 = 0.0;
    this -> fHardwareBlockSum += scale * input->fHardwareBlockSum;
    this -> fHardwareBlockSumM2 = 0.0;
    this -> fNumberOfSamples += input->fNumberOfSamples;
    this -> fSequenceNumber  =  0;
    this -> fErrorFlag       |= (input->fErrorFlag);
  } else if (input == NULL && value != NULL) {
    TString loc="Standard exception from QwMollerADC_Channel::ScaledAdd "
        +value->GetElementName()+" "
        +this->GetElementName()+" are not of the same type";
    throw(std::invalid_argument(loc.Data()));
  }
}

void QwMollerADC_Channel::CopyParameters(const VQwHardwareChannel* valueptr){
    const QwMollerADC_Channel* tmpptr;
  tmpptr = dynamic_cast<const QwMollerADC_Channel*>(valueptr);
  if (tmpptr!=NULL){
    fNumberOfSamples = tmpptr->fNumberOfSamples;
    fNumberOfSamples_map = tmpptr->fNumberOfSamples_map;
    fMockGaussianSigma = tmpptr->fMockGaussianSigma;
  } else {
    TString loc="Standard exception from QwMollerADC_Channel::CopyParameters"
        +valueptr->GetElementName()+" "
        +this->GetElementName()+" are not of the same type";
    throw(std::invalid_argument(loc.Data()));
  }
};

#ifdef __USE_DATABASE__
void QwMollerADC_Channel::AddErrEntriesToList(std::vector<QwErrDBInterface> &row_list)
{

  QwErrDBInterface row;
  TString name    = GetElementName();

  row.Reset();
  row.SetDeviceName(name);
  row.SetErrorCodeId(1);
  row.SetN(fErrorCount_HWSat);
  row_list.push_back(row);

  row.Reset();
  row.SetDeviceName(name);
  row.SetErrorCodeId(2);
  row.SetN(fErrorCount_sample);
  row_list.push_back(row);

  row.Reset();
  row.SetDeviceName(name);
  row.SetErrorCodeId(3);
  row.SetN(fErrorCount_SW_HW);
  row_list.push_back(row);


  row.Reset();
  row.SetDeviceName(name);
  row.SetErrorCodeId(4);
  row.SetN(fErrorCount_Sequence);
  row_list.push_back(row);


  row.Reset();
  row.SetDeviceName(name);
  row.SetErrorCodeId(5);
  row.SetN(fErrorCount_SameHW);
  row_list.push_back(row);

  row.Reset();
  row.SetDeviceName(name);
  row.SetErrorCodeId(6);
  row.SetN(fErrorCount_ZeroHW);
  row_list.push_back(row);


  row.Reset();
  row.SetDeviceName(name);
  row.SetErrorCodeId(7);
  row.SetN(fNumEvtsWithEventCutsRejected);
  row_list.push_back(row);
  return;

}
#endif<|MERGE_RESOLUTION|>--- conflicted
+++ resolved
@@ -318,7 +318,6 @@
 
   fHardwareBlockSum   = 0.0;
   fHardwareBlockSumM2 = 0.0; // second moment is zero for single events
-<<<<<<< HEAD
   
   // Generate all random values at once using valarray
   std::valarray<Double_t> randomValues = GetRandomValue(fBlocksPerEvent);
@@ -331,17 +330,6 @@
   
   // Calculate hardware sum using valarray sum() function
   fHardwareBlockSum = fBlock.sum() / fBlocksPerEvent;
-=======
-  for (Int_t i = 0; i < fBlocksPerEvent; i++) {
-
-    fBlock[i] += resolution*sqrt(fBlocksPerEvent) * GetRandomValue();
-
-    fBlockM2[i] = 0.0; // second moment is zero for single events
-    fHardwareBlockSum += fBlock[i];
-  }
-  // std::cout << std::endl;
-  fHardwareBlockSum /= fBlocksPerEvent;
->>>>>>> bd2f20f8
 
   fNumberOfSamples = fNumberOfSamples_map;
   // SetRawEventData();
@@ -391,11 +379,7 @@
   fHardwareBlockSum_raw = 0;
 //  Double_t hwsum_test = 0.0;
 //  std::cout <<  "*******In QwMollerADC_Channel::SetRawEventData for channel:\t" << this->GetElementName() << std::endl;
-<<<<<<< HEAD
   for (size_t i = 0; i < fBlocksPerEvent; i++) 
-=======
-  for (Int_t i = 0; i < fBlocksPerEvent; i++)
->>>>>>> bd2f20f8
     {
      Double_t block_raw = (fBlock[i] / fCalibrationFactor + fPedestal) * fNumberOfSamples / (fBlocksPerEvent * 1.0);
      if (std::abs(block_raw) >= pow(2,29)) {
@@ -418,17 +402,10 @@
     fBlockSumSq_raw[i] = (sigma*sigma + block*block)*fNumberOfSamples_map / (fBlocksPerEvent * 1.0);
     fBlock_min[i] = (block - 3.0 * sigma) * double_t(fNumberOfSamples_map) / (fBlocksPerEvent * 1.0);
     fBlock_max[i] = (block + 3.0 * sigma) * double_t(fNumberOfSamples_map) / (fBlocksPerEvent * 1.0);
-<<<<<<< HEAD
     
     fBlockSumSq_raw[fBlocksPerEvent] += fBlockSumSq_raw[i];
     fBlock_min[fBlocksPerEvent] = TMath::Min(fBlock_min[i],fBlock_min[fBlocksPerEvent]);
     fBlock_max[fBlocksPerEvent] = TMath::Max(fBlock_max[i],fBlock_max[fBlocksPerEvent]);
-=======
-
-    fBlockSumSq_raw[4] += fBlockSumSq_raw[i];
-    fBlock_min[4] = TMath::Min(fBlock_min[i],fBlock_min[4]);
-    fBlock_max[4] = TMath::Max(fBlock_max[i],fBlock_max[4]);
->>>>>>> bd2f20f8
     }
 
 
@@ -1376,7 +1353,6 @@
     //
     // This requires that both the numerator and denominator are non-zero!
     //
-<<<<<<< HEAD
     // Create masks for valid operations (both numerator and denominator non-zero)
     std::valarray<bool> valid_mask = (this->fBlock != 0.0) && (denom.fBlock != 0.0);
     std::valarray<bool> zero_denom_mask = (denom.fBlock == 0.0) && (this->fBlock != 0.0);
@@ -1385,25 +1361,6 @@
     if (zero_denom_mask.sum() > 0) {
       QwVerbose << "Attempting to divide by zero block in " 
                 << GetElementName() << QwLog::endl;
-=======
-    for (Int_t i = 0; i < 4; i++) {
-      if (this->fBlock[i] != 0.0 && denom.fBlock[i] != 0.0){
-        ratio    = (this->fBlock[i]) / (denom.fBlock[i]);
-        variance =  ratio * ratio *
-           (this->fBlockM2[i] / this->fBlock[i] / this->fBlock[i]
-          + denom.fBlockM2[i] / denom.fBlock[i] / denom.fBlock[i]);
-        fBlock[i]   = ratio;
-        fBlockM2[i] = variance;
-      } else if (this->fBlock[i] == 0.0) {
-        this->fBlock[i]   = 0.0;
-        this->fBlockM2[i] = 0.0;
-      } else {
-        QwVerbose << "Attempting to divide by zero block in "
-                  << GetElementName() << QwLog::endl;
-        fBlock[i]   = 0.0;
-        fBlockM2[i] = 0.0;
-      }
->>>>>>> bd2f20f8
     }
     
     // Calculate variance terms before modifying fBlock and fBlockM2
@@ -1486,12 +1443,7 @@
 {
   if (!IsNameEmpty()){
     fHardwareBlockSum += offset;
-<<<<<<< HEAD
     fBlock += offset; // Use valarray operation
-=======
-    for (Int_t i=0; i<fBlocksPerEvent; i++)
-      fBlock[i] += offset;
->>>>>>> bd2f20f8
   }
   return;
 }
