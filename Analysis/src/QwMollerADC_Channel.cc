/*!
 * \file   QwMollerADC_Channel.cc
 * \brief  Implementation for Moller ADC channel decoding and management
 */

#include "QwMollerADC_Channel.h"

// System headers
#include <stdexcept>

// Qweak headers
#include "QwLog.h"
#include "QwUnits.h"
#include "QwBlinder.h"
#include "QwHistogramHelper.h"
#ifdef __USE_DATABASE__
#include "QwDBInterface.h"
#endif

const Bool_t QwMollerADC_Channel::kDEBUG = kFALSE;

const Int_t  QwMollerADC_Channel::kWordsPerChannel = 30;
const Int_t  QwMollerADC_Channel::kMaxChannels     = 8;

const Double_t QwMollerADC_Channel::kTimePerSample = (2.0/30.0) * Qw::us; //2.0 originally

/*!  Conversion factor to translate the average bit count in an ADC
 *   channel into average voltage.
 *   The base factor is roughly 76 uV per count, and zero counts corresponds
 *   to zero voltage.
 *   Store as the exact value for 20 V range, 18 bit ADC.
 */
const Double_t QwMollerADC_Channel::kMollerADC_VoltsPerBit = (20./(1<<18));

/*!  Static member function to return the word offset within a data buffer
 *   given the module number index and the channel number index.
 *   @param moduleindex   Module index within this buffer; counts from zero
 *   @param channelindex  Channel index within this module; counts from zero
 *   @return   The number of words offset to the beginning of this
 *             channel's data from the beginning of the MollerADC buffer.
 */
Int_t QwMollerADC_Channel::GetBufferOffset(Int_t moduleindex, Int_t channelindex){
    Int_t offset = -1;
    if (moduleindex<0 ){
      QwError << "QwMollerADC_Channel::GetBufferOffset:  Invalid module index,"
              << moduleindex
              << ".  Must be zero or greater."
              << QwLog::endl;
    } else if (channelindex<0 || channelindex>kMaxChannels){
      QwError << "QwMollerADC_Channel::GetBufferOffset:  Invalid channel index,"
              << channelindex
              << ".  Must be in range [0," << kMaxChannels << "]."
              << QwLog::endl;
    } else {
      offset = ( (moduleindex * kMaxChannels) + channelindex )
        * kWordsPerChannel;
    }
    return offset;
  }


/********************************************************/
Int_t QwMollerADC_Channel::ApplyHWChecks()
{
  Bool_t fEventIsGood=kTRUE;
  Bool_t bStatus;
  if (bEVENTCUTMODE>0){//Global switch to ON/OFF event cuts set at the event cut file

    if (bDEBUG)
      QwWarning<<" QwQWVK_Channel "<<GetElementName()<<"  "<<GetNumberOfSamples()<<QwLog::endl;

    // Sample size check
    bStatus = MatchNumberOfSamples(fNumberOfSamples_map);//compare the default sample size with no.of samples read by the module
    if (!bStatus) {
      fErrorFlag |= kErrorFlag_sample;
    }

    // Check SW and HW return the same sum
    bStatus = (GetRawHardwareSum() == GetRawSoftwareSum());
    //fEventIsGood = bStatus;
    if (!bStatus) {
      fErrorFlag |= kErrorFlag_SW_HW;
    }



    //check sequence number
    fSequenceNo_Prev++;
    if (fSequenceNo_Counter==0 || GetSequenceNumber()==0){//starting the data run
      fSequenceNo_Prev=GetSequenceNumber();
    }

    if (!MatchSequenceNumber(fSequenceNo_Prev)){//we have a sequence number error
      fEventIsGood=kFALSE;
      fErrorFlag|=kErrorFlag_Sequence;
      if (bDEBUG)       QwWarning<<" QwQWVK_Channel "<<GetElementName()<<" Sequence number previous value = "<<fSequenceNo_Prev<<" Current value= "<< GetSequenceNumber()<<QwLog::endl;
    }

    fSequenceNo_Counter++;

    //Checking for HW_sum is returning same value.
    if (fPrev_HardwareBlockSum != GetRawHardwareSum()){
      //std::cout<<" BCM hardware sum is different  "<<std::endl;
      fPrev_HardwareBlockSum = GetRawHardwareSum();
      fADC_Same_NumEvt=0;
    }else
      fADC_Same_NumEvt++;//hw_sum is same increment the counter

    //check for the hw_sum is giving the same value
    if (fADC_Same_NumEvt>0){//we have ADC stuck with same value
      if (bDEBUG) QwWarning<<" BCM hardware sum is same for more than  "<<fADC_Same_NumEvt<<" time consecutively  "<<QwLog::endl;
      fErrorFlag|=kErrorFlag_SameHW;
    }

    //check for the hw_sum is zero
    if (GetRawHardwareSum()==0){
      fErrorFlag|=kErrorFlag_ZeroHW;
    }
    if (!fEventIsGood)    
      fSequenceNo_Counter=0;//resetting the counter after ApplyHWChecks() a failure

    if ((TMath::Abs(GetRawHardwareSum())*kMollerADC_VoltsPerBit/fNumberOfSamples) > GetMollerADCSaturationLimt()){
      if (bDEBUG) 
        QwWarning << this->GetElementName()<<" "<<GetRawHardwareSum() << "Saturating MollerADC invoked! " <<TMath::Abs(GetRawHardwareSum())*kMollerADC_VoltsPerBit/fNumberOfSamples<<" Limit "<<GetMollerADCSaturationLimt() << QwLog::endl;
      fErrorFlag|=kErrorFlag_VQWK_Sat; 
    }

  }
  else {
    fGoodEventCount = 1;
    fErrorFlag = 0;
  }

  return fErrorFlag;
}


/********************************************************/
void QwMollerADC_Channel::IncrementErrorCounters(){
  if ( (kErrorFlag_sample &  fErrorFlag)==kErrorFlag_sample)
    fErrorCount_sample++; //increment the hw error counter
  if ( (kErrorFlag_SW_HW &  fErrorFlag)==kErrorFlag_SW_HW)
    fErrorCount_SW_HW++; //increment the hw error counter
  if ( (kErrorFlag_Sequence &  fErrorFlag)==kErrorFlag_Sequence)
    fErrorCount_Sequence++; //increment the hw error counter
  if ( (kErrorFlag_SameHW &  fErrorFlag)==kErrorFlag_SameHW)
    fErrorCount_SameHW++; //increment the hw error counter
  if ( (kErrorFlag_ZeroHW &  fErrorFlag)==kErrorFlag_ZeroHW)
    fErrorCount_ZeroHW++; //increment the hw error counter
  if ( (kErrorFlag_VQWK_Sat &  fErrorFlag)==kErrorFlag_VQWK_Sat)
    fErrorCount_HWSat++; //increment the hw saturation error counter
  if ( ((kErrorFlag_EventCut_L &  fErrorFlag)==kErrorFlag_EventCut_L) 
       || ((kErrorFlag_EventCut_U &  fErrorFlag)==kErrorFlag_EventCut_U)){
    fNumEvtsWithEventCutsRejected++; //increment the event cut error counter
  }
}

/********************************************************/

void QwMollerADC_Channel::InitializeChannel(TString name, TString datatosave)
{
  SetElementName(name);
  SetDataToSave(datatosave);
  SetNumberOfDataWords(6);
  SetNumberOfSubElements(5);

  kFoundPedestal = 0;
  kFoundGain = 0;

  fPedestal            = 0.0;
  fCalibrationFactor   = 1.0;

  fBlocksPerEvent      = 4;

  fTreeArrayIndex      = 0;
  fTreeArrayNumEntries = 0;

  ClearEventData();

  fPreviousSequenceNumber = 0;
  fNumberOfSamples_map    = 0;
  fNumberOfSamples        = 0;

  // Use internal random variable by default
  fUseExternalRandomVariable = false;

  // Mock drifts
  fMockDriftAmplitude.clear();
  fMockDriftFrequency.clear();
  fMockDriftPhase.clear();

  // Mock asymmetries
  fMockAsymmetry     = 0.0;
  fMockGaussianMean  = 0.0;
  fMockGaussianSigma = 0.0;

  // Event cuts
  fULimit=-1;
  fLLimit=1;
  fNumEvtsWithEventCutsRejected = 0;

  fErrorFlag=0;               //Initialize the error flag
  fErrorConfigFlag=0;         //Initialize the error config. flag

  //init error counters//
  fErrorCount_sample     = 0;
  fErrorCount_SW_HW      = 0;
  fErrorCount_Sequence   = 0;
  fErrorCount_SameHW     = 0;
  fErrorCount_ZeroHW     = 0;
  fErrorCount_HWSat      = 0;

  fADC_Same_NumEvt       = 0;
  fSequenceNo_Prev       = 0;
  fSequenceNo_Counter    = 0;
  fPrev_HardwareBlockSum = 0.0;

  fGoodEventCount        = 0;

  bEVENTCUTMODE          = 0;

  return;
}

/********************************************************/

void QwMollerADC_Channel::InitializeChannel(TString subsystem, TString instrumenttype, TString name, TString datatosave){
  InitializeChannel(name,datatosave);
  SetSubsystemName(subsystem);
  SetModuleType(instrumenttype);
  //PrintInfo();
}

void QwMollerADC_Channel::LoadChannelParameters(QwParameterFile &paramfile){
  UInt_t value = 0;
  if (paramfile.ReturnValue("sample_size",value)){
    SetDefaultSampleSize(value);
  } else {
    QwWarning << "MollerADC Channel "
              << GetElementName()
              << " cannot set the default sample size."
              << QwLog::endl;
  }
};


void QwMollerADC_Channel::ClearEventData()
{
  for (Int_t i = 0; i < fBlocksPerEvent; i++) {
    fBlock_raw[i] = 0;
    fBlockSumSq_raw[i] = 0;
    fBlock_min[i] = 0;
    fBlock_max[i] = 0;
    fBlock[i] = 0.0;
    fBlockM2[i] = 0.0;
    fBlockError[i] = 0.0;
  }
  fHardwareBlockSum_raw = 0;
  fSoftwareBlockSum_raw = 0;
  fHardwareBlockSum   = 0.0;
  fHardwareBlockSumM2 = 0.0;
  fHardwareBlockSumError = 0.0;
  fSequenceNumber   = 0;
  fNumberOfSamples  = 0;
  fGoodEventCount   = 0;
  fErrorFlag=0;
  return;
}

void QwMollerADC_Channel::RandomizeEventData(int helicity, double time)
{
  // updated to calculate the drift for each block individually
  Double_t drift = 0.0;
  for (Int_t i = 0; i < fBlocksPerEvent; i++){
    drift = 0.0;
    if (i >= 1){
      time += (fNumberOfSamples_map/4.0)*kTimePerSample;
    }
    for (UInt_t i = 0; i < fMockDriftFrequency.size(); i++) {
      drift += fMockDriftAmplitude[i] * sin(2.0 * Qw::pi * fMockDriftFrequency[i] * time + fMockDriftPhase[i]);
      //std::cout << "Drift: " << drift << std::endl;
    }
  }

  // Calculate signal
  fHardwareBlockSum = 0.0;
  fHardwareBlockSumM2 = 0.0; // second moment is zero for single events
  fBlock_max[4] = kMinInt;
  fBlock_min[4] = kMaxInt;

  for (Int_t i = 0; i < fBlocksPerEvent; i++) {
    double tmpvar = GetRandomValue();

    fBlock[i] = fMockGaussianMean + drift;

    if (fCalcMockDataAsDiff) {
      fBlock[i] += helicity*fMockAsymmetry;
    } else {
      fBlock[i] *= 1.0 + helicity*fMockAsymmetry;
    }
    fBlock[i] += fMockGaussianSigma*tmpvar*sqrt(fBlocksPerEvent);
    fBlockM2[i] = 0.0; // second moment is zero for single events
    fHardwareBlockSum += fBlock[i];

  }
  fHardwareBlockSum /= fBlocksPerEvent;
  fSequenceNumber = 0;
  fNumberOfSamples = fNumberOfSamples_map;
  //  SetEventData(block);
  //  delete block;
  return;
}

void QwMollerADC_Channel::SmearByResolution(double resolution){

  fHardwareBlockSum   = 0.0;
  fHardwareBlockSumM2 = 0.0; // second moment is zero for single events
  for (Int_t i = 0; i < fBlocksPerEvent; i++) {

    fBlock[i] += resolution*sqrt(fBlocksPerEvent) * GetRandomValue();
 
    fBlockM2[i] = 0.0; // second moment is zero for single events
    fHardwareBlockSum += fBlock[i];
  }
  // std::cout << std::endl;
  fHardwareBlockSum /= fBlocksPerEvent;

  fNumberOfSamples = fNumberOfSamples_map;
  // SetRawEventData();
  return;
}

void QwMollerADC_Channel::SetHardwareSum(Double_t hwsum, UInt_t sequencenumber)
{
  Double_t* block = new Double_t[fBlocksPerEvent];
  for (Int_t i = 0; i < fBlocksPerEvent; i++){
    block[i] = hwsum / fBlocksPerEvent;
  }
  SetEventData(block);
  delete[] block;
  return;
}


// SetEventData() is used by the mock data generator to turn "model"
// data values into their equivalent raw data.  It should be used
// nowhere else.  -- pking, 2010-09-16

void QwMollerADC_Channel::SetEventData(Double_t* block, UInt_t sequencenumber)
{
  fHardwareBlockSum = 0.0;
  fHardwareBlockSumM2 = 0.0; // second moment is zero for single events
  for (Int_t i = 0; i < fBlocksPerEvent; i++) {
    fBlock[i] = block[i];
    fBlockM2[i] = 0.0; // second moment is zero for single events
    fHardwareBlockSum += block[i];
  }
  fHardwareBlockSum /= fBlocksPerEvent;

  fSequenceNumber = sequencenumber;
  fNumberOfSamples = fNumberOfSamples_map;

//  Double_t thispedestal = 0.0;
//  thispedestal = fPedestal * fNumberOfSamples;

  SetRawEventData();
  return;
}

__attribute__((no_sanitize("signed-integer-overflow")))
void QwMollerADC_Channel::SetRawEventData(){
  fNumberOfSamples = fNumberOfSamples_map;
  fHardwareBlockSum_raw = 0;
//  Double_t hwsum_test = 0.0;
//  std::cout <<  "*******In QwMollerADC_Channel::SetRawEventData for channel:\t" << this->GetElementName() << std::endl;
  for (Int_t i = 0; i < fBlocksPerEvent; i++) 
    {
     Double_t block_raw = (fBlock[i] / fCalibrationFactor + fPedestal) * fNumberOfSamples / (fBlocksPerEvent * 1.0);
     if (std::abs(block_raw) >= pow(2,29)) {
      block_raw = std::copysign(pow(2,29)-1, block_raw);
      QwWarning << "QwMollerADC_Channel::SetRawEventData: Overflow in conversion to raw data for channel "
                << this->GetElementName() << ": ("
                << "fBlock[i] = " << fBlock[i] << " / "
                << "fCalibrationFactor = " << fCalibrationFactor << " + "
                << "fPedestal = " << fPedestal << ") * "
                << "fNumberOfSamples = " << fNumberOfSamples << " / "
                << "fBlocksPerEvent = " << fBlocksPerEvent << ". "
                << "Capping value to " << block_raw << "."
                << QwLog::endl;
     }
     fBlock_raw[i] = Int_t(block_raw);
     fHardwareBlockSum_raw += fBlock_raw[i];
     
    double_t block = fBlock[i] / fCalibrationFactor;
    double_t sigma = fMockGaussianSigma / fCalibrationFactor;
    fBlockSumSq_raw[i] = (sigma*sigma + block*block)*fNumberOfSamples_map / (fBlocksPerEvent * 1.0);
    fBlock_min[i] = (block - 3.0 * sigma) * double_t(fNumberOfSamples_map) / (fBlocksPerEvent * 1.0);
    fBlock_max[i] = (block + 3.0 * sigma) * double_t(fNumberOfSamples_map) / (fBlocksPerEvent * 1.0);
    
    fBlockSumSq_raw[4] += fBlockSumSq_raw[i];
    fBlock_min[4] = TMath::Min(fBlock_min[i],fBlock_min[4]);
    fBlock_max[4] = TMath::Max(fBlock_max[i],fBlock_max[4]);
    }



  fSoftwareBlockSum_raw = fHardwareBlockSum_raw;

  return;
}

void QwMollerADC_Channel::EncodeEventData(std::vector<UInt_t> &buffer)
{
  Long_t localbuf[kWordsPerChannel] = {0};

  if (IsNameEmpty()) {
    //  This channel is not used, but is present in the data stream.
    //  Skip over this data.
  } else {
    //    localbuf[4] = 0;
    for (Int_t i = 0; i < 4; i++) {
      localbuf[i*5] = fBlock_raw[i];
      localbuf[i*5+1] = fBlockSumSq_raw[i] & 0xffffffff;
      localbuf[i*5+2] = fBlockSumSq_raw[i] >> 32;
      localbuf[i*5+3] = fBlock_min[i];
      localbuf[i*5+4] = fBlock_max[i];
      
      //        localbuf[4] += localbuf[i]; // fHardwareBlockSum_raw
    }
    // The following causes many rounding errors and skips due to the check
    // that fHardwareBlockSum_raw == fSoftwareBlockSum_raw in IsGoodEvent().
    localbuf[20] = fHardwareBlockSum_raw;
    localbuf[21] = fBlockSumSq_raw[4] & 0xffffffff;
    localbuf[22] = fBlockSumSq_raw[4] >> 32;
    localbuf[23] = fBlock_min[4];
    localbuf[24] = fBlock_max[4];
    localbuf[25] = (fNumberOfSamples << 16 & 0xFFFF0000)
                | (fSequenceNumber  << 8  & 0x0000FF00);

    for (Int_t i = 0; i < kWordsPerChannel; i++){
        buffer.push_back(localbuf[i]);
    }
  }
}



Int_t QwMollerADC_Channel::ProcessEvBuffer(UInt_t* buffer, UInt_t num_words_left, UInt_t index)
{
  UInt_t words_read = 0;
  UInt_t localbuf[kWordsPerChannel] = {0};
  // The conversion from UInt_t to Double_t discards the sign, so we need an intermediate
  // static_cast from UInt_t to Int_t.
  Int_t localbuf_signed[kWordsPerChannel] = {0};

  if (IsNameEmpty()){
    //  This channel is not used, but is present in the data stream.
    //  Skip over this data.
    words_read = fNumberOfDataWords;
  } else if (num_words_left >= fNumberOfDataWords)
    {
      for (Int_t i=0; i<kWordsPerChannel; i++){
        localbuf[i] = buffer[i];
        localbuf_signed[i] = static_cast<Int_t>(localbuf[i]);
      }

      fSoftwareBlockSum_raw = 0;
      for (Int_t i=0; i<fBlocksPerEvent; i++){
        fBlock_raw[i] = localbuf_signed[i*5];
        fBlockSumSq_raw[i] = localbuf_signed[i*5+1];
        fBlockSumSq_raw[i] += Long64_t (localbuf_signed[i*5+2]) << 32;
        fBlock_min[i] = localbuf_signed[i*5+3];
        fBlock_max[i] = localbuf_signed[i*5+4];
        fSoftwareBlockSum_raw += fBlock_raw[i];
      }
      fHardwareBlockSum_raw = localbuf_signed[20];

      /*  Permanent change in the structure of the 6th word of the ADC readout.
       *  The upper 16 bits are the number of samples, and the upper 8 of the
       *  lower 16 are the sequence number.  This matches the structure of
       *  the ADC readout in block read mode, and now also in register read mode.
       *  P.King, 2007sep04.
       */
      fSequenceNumber   = (localbuf[25]>>8)  & 0xFF;
      fNumberOfSamples  = (localbuf[25]>>16) & 0xFFFF;

      words_read = fNumberOfDataWords;

    } else
      {
        std::cerr << "QwMollerADC_Channel::ProcessEvBuffer: Not enough words!"
                  << std::endl;
      }
  return words_read;
}



void QwMollerADC_Channel::ProcessEvent()
{
  if (fNumberOfSamples == 0 && fHardwareBlockSum_raw == 0) {
    //  There isn't valid data for this channel.  Just flag it and
    //  move on.
    for (Int_t i = 0; i < fBlocksPerEvent; i++) {
      fBlock[i] = 0.0;
      fBlockM2[i] = 0.0;
    }
    fHardwareBlockSum = 0.0;
    fHardwareBlockSumM2 = 0.0;
    fErrorFlag |= kErrorFlag_sample;
  } else if (fNumberOfSamples == 0) {
    //  This is probably a more serious problem.
    QwWarning << "QwMollerADC_Channel::ProcessEvent:  Channel "
              << this->GetElementName().Data()
              << " has fNumberOfSamples==0 but has valid data in the hardware sum.  "
              << "Flag this as an error."
              << QwLog::endl;
    for (Int_t i = 0; i < fBlocksPerEvent; i++) {
      fBlock[i] = 0.0;
      fBlockM2[i] = 0.0;
    }
    fHardwareBlockSum = 0.0;
    fHardwareBlockSumM2 = 0.0;
    fErrorFlag|=kErrorFlag_sample;
  } else {
    for (Int_t i = 0; i < fBlocksPerEvent; i++) {
      fBlock[i] = fCalibrationFactor * ( (1.0 * fBlock_raw[i] * fBlocksPerEvent / fNumberOfSamples) - fPedestal );
      fBlockM2[i] = 0.0; // second moment is zero for single events
    }
    fHardwareBlockSum = fCalibrationFactor * ( (1.0 * fHardwareBlockSum_raw / fNumberOfSamples) - fPedestal );
    fHardwareBlockSumM2 = 0.0; // second moment is zero for single events
  }
  return;
}

Double_t QwMollerADC_Channel::GetAverageVolts() const
{
  //Double_t avgVolts = (fBlock[0]+fBlock[1]+fBlock[2]+fBlock[3])*kMollerADC_VoltsPerBit/fNumberOfSamples;
  Double_t avgVolts = fHardwareBlockSum * kMollerADC_VoltsPerBit / fNumberOfSamples;
  //std::cout<<"QwMollerADC_Channel::GetAverageVolts() = "<<avgVolts<<std::endl;
  return avgVolts;

}

void QwMollerADC_Channel::PrintInfo() const
{
  std::cout<<"***************************************"<<"\n";
  std::cout<<"Subsystem "<<GetSubsystemName()<<"\n"<<"\n";
  std::cout<<"Beam Instrument Type: "<<GetModuleType()<<"\n"<<"\n";
  std::cout<<"QwMollerADC channel: "<<GetElementName()<<"\n"<<"\n";
  std::cout<<"fPedestal= "<< fPedestal<<"\n";
  std::cout<<"fCalibrationFactor= "<<fCalibrationFactor<<"\n";
  std::cout<<"fBlocksPerEvent= "<<fBlocksPerEvent<<"\n"<<"\n";
  std::cout<<"fSequenceNumber= "<<fSequenceNumber<<"\n";
  std::cout<<"fNumberOfSamples= "<<fNumberOfSamples<<"\n";
  std::cout<<"fBlock_raw ";

  for (Int_t i = 0; i < fBlocksPerEvent; i++)
    std::cout << " : " << fBlock_raw[i];
  std::cout<<"\n";
  std::cout<<"fHardwareBlockSum_raw= "<<fHardwareBlockSum_raw<<"\n";
  std::cout<<"fSoftwareBlockSum_raw= "<<fSoftwareBlockSum_raw<<"\n";
  std::cout<<"fBlock ";
  for (Int_t i = 0; i < fBlocksPerEvent; i++)
    std::cout << " : " <<std::setprecision(8) << fBlock[i];
  std::cout << std::endl;

  std::cout << "fHardwareBlockSum = "<<std::setprecision(8) <<fHardwareBlockSum << std::endl;
  std::cout << "fHardwareBlockSumM2 = "<<fHardwareBlockSumM2 << std::endl;
  std::cout << "fHardwareBlockSumError = "<<fHardwareBlockSumError << std::endl;

  return;
}

void  QwMollerADC_Channel::ConstructHistograms(TDirectory *folder, TString &prefix)
{
  //  If we have defined a subdirectory in the ROOT file, then change into it.
  if (folder != NULL) folder->cd();

  if (IsNameEmpty()){
    //  This channel is not used, so skip filling the histograms.
  } else {
    //  Now create the histograms.
    SetDataToSaveByPrefix(prefix);

    TString basename = prefix + GetElementName();

    if(fDataToSave==kRaw)
      {
        fHistograms.resize(8+2+1, NULL);
        size_t index=0;
        for (Int_t i=0; i<fBlocksPerEvent; i++){
          fHistograms[index]   = gQwHists.Construct1DHist(basename+Form("_block%d_raw",i));
          fHistograms[index+1] = gQwHists.Construct1DHist(basename+Form("_block%d",i));
          index += 2;
        }
        fHistograms[index]   = gQwHists.Construct1DHist(basename+Form("_hw_raw"));
        fHistograms[index+1] = gQwHists.Construct1DHist(basename+Form("_hw"));
        index += 2;
        fHistograms[index]   = gQwHists.Construct1DHist(basename+Form("_sw-hw_raw"));
      }
    else if(fDataToSave==kDerived)
      {
        fHistograms.resize(4+1+1, NULL);
        Int_t index=0;
        for (Int_t i=0; i<fBlocksPerEvent; i++){
          fHistograms[index] = gQwHists.Construct1DHist(basename+Form("_block%d",i));
          index += 1;
        }
        fHistograms[index] = gQwHists.Construct1DHist(basename+Form("_hw"));
        index += 1;
        fHistograms[index] = gQwHists.Construct1DHist(basename+Form("_dev_err"));
        index += 1;
      }
    else
      {
        // this is not recognized
      }

  }
}

void  QwMollerADC_Channel::FillHistograms()
{
  Int_t index=0;
  
  if (IsNameEmpty())
    {
      //  This channel is not used, so skip creating the histograms.
    } else
      {
        if(fDataToSave==kRaw)
          {
            for (Int_t i=0; i<fBlocksPerEvent; i++)
              {
                if (fHistograms[index] != NULL && (fErrorFlag)==0)
                  fHistograms[index]->Fill(this->GetRawBlockValue(i));
                if (fHistograms[index+1] != NULL && (fErrorFlag)==0)
                  fHistograms[index+1]->Fill(this->GetBlockValue(i));
                index+=2;
              }
            if (fHistograms[index] != NULL && (fErrorFlag)==0)
              fHistograms[index]->Fill(this->GetRawHardwareSum());
            if (fHistograms[index+1] != NULL && (fErrorFlag)==0)
              fHistograms[index+1]->Fill(this->GetHardwareSum());
            index+=2;
            if (fHistograms[index] != NULL && (fErrorFlag)==0)
              fHistograms[index]->Fill(this->GetRawSoftwareSum()-this->GetRawHardwareSum());
          }
        else if(fDataToSave==kDerived)
          {
            for (Int_t i=0; i<fBlocksPerEvent; i++)
              {
                if (fHistograms[index] != NULL && (fErrorFlag)==0)
                  fHistograms[index]->Fill(this->GetBlockValue(i));
                index+=1;
              }
            if (fHistograms[index] != NULL && (fErrorFlag)==0)
              fHistograms[index]->Fill(this->GetHardwareSum());
            index+=1; 
            if (fHistograms[index] != NULL){
              if ( (kErrorFlag_sample &  fErrorFlag)==kErrorFlag_sample)
                fHistograms[index]->Fill(kErrorFlag_sample);
              if ( (kErrorFlag_SW_HW &  fErrorFlag)==kErrorFlag_SW_HW)
                fHistograms[index]->Fill(kErrorFlag_SW_HW);
              if ( (kErrorFlag_Sequence &  fErrorFlag)==kErrorFlag_Sequence)
                fHistograms[index]->Fill(kErrorFlag_Sequence);
              if ( (kErrorFlag_ZeroHW &  fErrorFlag)==kErrorFlag_ZeroHW)
                fHistograms[index]->Fill(kErrorFlag_ZeroHW);
              if ( (kErrorFlag_VQWK_Sat &  fErrorFlag)==kErrorFlag_VQWK_Sat)
                fHistograms[index]->Fill(kErrorFlag_VQWK_Sat);
              if ( (kErrorFlag_SameHW &  fErrorFlag)==kErrorFlag_SameHW)
                fHistograms[index]->Fill(kErrorFlag_SameHW);
            }
            
          }
 
    }
}

void  QwMollerADC_Channel::ConstructBranchAndVector(TTree *tree, TString &prefix, QwRootTreeBranchVector &values)
{
  //  This channel is not used, so skip setting up the tree.
  if (IsNameEmpty()) return;

  //  Decide what to store based on prefix
  SetDataToSaveByPrefix(prefix);

  TString basename = prefix(0, (prefix.First("|") >= 0)? prefix.First("|"): prefix.Length()) + GetElementName();
  fTreeArrayIndex  = values.size();

  TString list = "";

  bHw_sum =     gQwHists.MatchVQWKElementFromList(GetSubsystemName().Data(), GetModuleType().Data(), "hw_sum");
  bHw_sum_raw = gQwHists.MatchVQWKElementFromList(GetSubsystemName().Data(), GetModuleType().Data(), "hw_sum_raw");
  bBlock =     gQwHists.MatchVQWKElementFromList(GetSubsystemName().Data(), GetModuleType().Data(), "block");
  bBlock_raw = gQwHists.MatchVQWKElementFromList(GetSubsystemName().Data(), GetModuleType().Data(), "block_raw");
  bNum_samples = gQwHists.MatchVQWKElementFromList(GetSubsystemName().Data(), GetModuleType().Data(), "num_samples");
  bDevice_Error_Code = gQwHists.MatchVQWKElementFromList(GetSubsystemName().Data(), GetModuleType().Data(), "Device_Error_Code");
  bSequence_number = gQwHists.MatchVQWKElementFromList(GetSubsystemName().Data(), GetModuleType().Data(), "sequence_number");

  if (bHw_sum) {
    values.push_back("hw_sum", 'D');
    if (fDataToSave == kMoments) {
      values.push_back("hw_sum_m2", 'D');
      values.push_back("hw_sum_err", 'D');
    }
  }

  if (bBlock) {
    values.push_back("block0", 'D');
    values.push_back("block1", 'D');
    values.push_back("block2", 'D');
    values.push_back("block3", 'D');
  }

  if (bNum_samples) {
    values.push_back("num_samples", 'i');
  }

  if (bDevice_Error_Code) {
    values.push_back("Device_Error_Code", 'i');
  }

  if (fDataToSave == kRaw) {
    if (bHw_sum_raw) {
      values.push_back("hw_sum_raw", 'I');
    }
    if (bBlock_raw) {
      values.push_back("block0_raw", 'I');
      values.push_back("block1_raw", 'I');
      values.push_back("block2_raw", 'I');
      values.push_back("block3_raw", 'I');
    }

    for (int i = 0; i < 4; i++) {
      if (bBlock_raw) {
        values.push_back(Form("SumSq_%d", i), 'L');
        values.push_back(Form("RawMin_%d", i), 'I');
        values.push_back(Form("RawMax_%d", i), 'I');
      }
    }

    if (bSequence_number) {
      values.push_back("sequence_number", 'i');
    }
  }

  std::string leaf_list = values.LeafList(fTreeArrayIndex);

  fTreeArrayNumEntries = values.size() - fTreeArrayIndex;

  if (gQwHists.MatchDeviceParamsFromList(basename.Data())
    && (bHw_sum || bBlock || bNum_samples || bDevice_Error_Code ||
        bHw_sum_raw || bBlock_raw || bSequence_number)) {

    // This is for the RT mode
    if (leaf_list == "hw_sum/D")
      leaf_list = basename+"/D";

    if (kDEBUG)
      QwMessage << "base name " << basename << " List " << leaf_list << QwLog::endl;

    tree->Branch(basename, &(values[fTreeArrayIndex]), leaf_list.c_str());
  }

  if (kDEBUG) {
    std::cerr << "QwMollerADC_Channel::ConstructBranchAndVector: fTreeArrayIndex==" << fTreeArrayIndex
              << "; fTreeArrayNumEntries==" << fTreeArrayNumEntries
              << "; values.size()==" << values.size()
              << "; list==" << leaf_list
              << std::endl;
  }
}

void  QwMollerADC_Channel::ConstructBranch(TTree *tree, TString &prefix)
{
  //  This channel is not used, so skip setting up the tree.
  if (IsNameEmpty()) return;

  TString basename = prefix + GetElementName();
  tree->Branch(basename,&fHardwareBlockSum,basename+"/D");
  if (kDEBUG){
    std::cerr << "QwMollerADC_Channel::ConstructBranchAndVector: fTreeArrayIndex==" << fTreeArrayIndex
              << "; fTreeArrayNumEntries==" << fTreeArrayNumEntries
              << std::endl;
  }
}


void  QwMollerADC_Channel::FillTreeVector(QwRootTreeBranchVector& values) const
{
  if (IsNameEmpty()) {
    //  This channel is not used, so skip filling the tree vector.
  } else if (fTreeArrayNumEntries <= 0) {
    if (bDEBUG) std::cerr << "QwMollerADC_Channel::FillTreeVector:  fTreeArrayNumEntries=="
              << fTreeArrayNumEntries << std::endl;
  } else if (values.size() < fTreeArrayIndex+fTreeArrayNumEntries){
    if (bDEBUG) std::cerr << "QwMollerADC_Channel::FillTreeVector:  values.size()=="
              << values.size()
              << "; fTreeArrayIndex+fTreeArrayNumEntries=="
              << fTreeArrayIndex+fTreeArrayNumEntries
              << std::endl;
  } else {

    UInt_t index = fTreeArrayIndex;

    // hw_sum
    if (bHw_sum) {
      values.SetValue(index++, this->GetHardwareSum());
      if (fDataToSave == kMoments) {
        values.SetValue(index++, this->GetHardwareSumM2());
        values.SetValue(index++, this->GetHardwareSumError());
      }
    }

    if (bBlock) {
      for (Int_t i = 0; i < fBlocksPerEvent; i++) {
        // blocki
        values.SetValue(index++, this->GetBlockValue(i));
      }
    }

    // num_samples
    if (bNum_samples)
      values.SetValue(index++, (fDataToSave == kMoments)? this->fGoodEventCount: this->fNumberOfSamples);
    // Device_Error_Code
    if (bDevice_Error_Code)
      values.SetValue(index++, this->fErrorFlag);

    if (fDataToSave == kRaw)
      {
        // hw_sum_raw
        if (bHw_sum_raw)
          values.SetValue(index++, this->GetRawHardwareSum());

        if (bBlock_raw) {
          for (Int_t i = 0; i < fBlocksPerEvent; i++) {
            // blocki_raw
            values.SetValue(index++, this->GetRawBlockValue(i));
          }
        }

        if (bBlock_raw) {
          for (int i = 0; i < 4; i++) {
            values.SetValue(index++, fBlockSumSq_raw[i]);
            values.SetValue(index++, fBlock_min[i]);
            values.SetValue(index++, fBlock_max[i]);
          }
        }
        // sequence_number
        if (bSequence_number)
          values.SetValue(index++, this->fSequenceNumber);
      }
  }
}

#ifdef HAS_RNTUPLE_SUPPORT
void  QwMollerADC_Channel::ConstructNTupleAndVector(std::unique_ptr<ROOT::RNTupleModel>& model, TString& prefix, std::vector<Double_t>& values, std::vector<std::shared_ptr<Double_t>>& fieldPtrs)
{
  //For rntuple 
  if (IsNameEmpty()) {
    //  This channel is not used, so skip setting up the RNTuple.
  } else {
    //  Decide what to store based on prefix
    SetDataToSaveByPrefix(prefix);

    // Set the boolean flags just like in ConstructBranchAndVector
    bHw_sum =     gQwHists.MatchVQWKElementFromList(GetSubsystemName().Data(), GetModuleType().Data(), "hw_sum");
    bHw_sum_raw = gQwHists.MatchVQWKElementFromList(GetSubsystemName().Data(), GetModuleType().Data(), "hw_sum_raw");
    bBlock =      gQwHists.MatchVQWKElementFromList(GetSubsystemName().Data(), GetModuleType().Data(), "block");
    bBlock_raw =  gQwHists.MatchVQWKElementFromList(GetSubsystemName().Data(), GetModuleType().Data(), "block_raw");
    bNum_samples = gQwHists.MatchVQWKElementFromList(GetSubsystemName().Data(), GetModuleType().Data(), "num_samples");
    bDevice_Error_Code = gQwHists.MatchVQWKElementFromList(GetSubsystemName().Data(), GetModuleType().Data(), "Device_Error_Code");
    bSequence_number = gQwHists.MatchVQWKElementFromList(GetSubsystemName().Data(), GetModuleType().Data(), "sequence_number");

    // For kMoments mode (running sum trees), enable all statistical fields regardless of histogram configuration
    if (fDataToSave == kMoments) {
      bHw_sum = true;
      bBlock = true;
      bNum_samples = true;
      bDevice_Error_Code = true;
    }

    TString basename = prefix(0, (prefix.First("|") >= 0)? prefix.First("|"): prefix.Length()) + GetElementName();
    fTreeArrayIndex  = values.size();

    // For derived data (yield_, asym_, diff_), only store the main value to match TTree format
    if (fDataToSave == kDerived) {
      // Only store the main hardware sum value, just like the original tree
      values.resize(values.size() + 1, 0.0);
      fieldPtrs.push_back(model->MakeField<Double_t>(basename.Data()));
      fTreeArrayNumEntries = 1;
      return;
    }

    // For moments data (stat prefix), use the same structure as TTree to get exact field count match
    if (fDataToSave == kMoments) {
      // Create the same structure as TTree kMoments mode
      if (bHw_sum) {
        values.push_back(0.0);
        fieldPtrs.push_back(model->MakeField<Double_t>((basename + "_hw_sum").Data()));
        values.push_back(0.0);
        fieldPtrs.push_back(model->MakeField<Double_t>((basename + "_hw_sum_m2").Data()));
        values.push_back(0.0);
        fieldPtrs.push_back(model->MakeField<Double_t>((basename + "_hw_sum_err").Data()));
      }

      if (bBlock) {
        for (Int_t i = 0; i < fBlocksPerEvent; i++) {
          values.push_back(0.0);
          fieldPtrs.push_back(model->MakeField<Double_t>((basename + Form("_block%d", i)).Data()));
        }
      }

      if (bNum_samples) {
        values.push_back(0.0);
        fieldPtrs.push_back(model->MakeField<Double_t>((basename + "_num_samples").Data()));
      }

      if (bDevice_Error_Code) {
        values.push_back(0.0);
        fieldPtrs.push_back(model->MakeField<Double_t>((basename + "_Device_Error_Code").Data()));
      }

      fTreeArrayNumEntries = values.size() - fTreeArrayIndex;
      return;
    }

    // For raw data, use the full detailed format
    // Calculate how many elements we need to avoid multiple push_back calls
    size_t numElements = 0;
    
    // Count elements based on what will be saved
    if (bHw_sum) {
      numElements += 1; // hw_sum
    }
    if (bBlock) numElements += fBlocksPerEvent; // blocks
    if (bNum_samples) numElements += 1; // num_samples
    if (bDevice_Error_Code) numElements += 1; // error code
    
    if (fDataToSave == kRaw) {
      if (bHw_sum_raw) numElements += 1; // hw_sum_raw
      if (bBlock_raw) numElements += fBlocksPerEvent; // block_raw
      numElements += 16; // fBlockSumSq_raw (4*4)
      if (bSequence_number) numElements += 1; // sequence_number
    }
    
    // Resize vectors once to avoid reallocation
    size_t oldSize = values.size();
    values.resize(oldSize + numElements, 0.0);
    fieldPtrs.reserve(fieldPtrs.size() + numElements);
    
    // Add fields in the same order as FillTreeVector
    // hw_sum
    if (bHw_sum) {
      fieldPtrs.push_back(model->MakeField<Double_t>(basename.Data()));
    }

    if (bBlock) {
      for (Int_t i = 0; i < fBlocksPerEvent; i++) {
        fieldPtrs.push_back(model->MakeField<Double_t>((basename + Form("_block%d", i)).Data()));
      }
    }

    // num_samples
    if (bNum_samples) {
      fieldPtrs.push_back(model->MakeField<Double_t>((basename + "_num_samples").Data()));
    }

    // Device_Error_Code
    if (bDevice_Error_Code) {
      fieldPtrs.push_back(model->MakeField<Double_t>((basename + "_Device_Error_Code").Data()));
    }

    if (fDataToSave == kRaw) {
      // hw_sum_raw
      if (bHw_sum_raw) {
        fieldPtrs.push_back(model->MakeField<Double_t>((basename + "_raw").Data()));
      }

      if (bBlock_raw) {
        for (Int_t i = 0; i < fBlocksPerEvent; i++) {
          fieldPtrs.push_back(model->MakeField<Double_t>((basename + Form("_block%d_raw", i)).Data()));
        }
      }

      for(int i = 0; i < 4; i++){
        fieldPtrs.push_back(model->MakeField<Double_t>((basename + Form("_sumsq%d_low", i)).Data()));
        fieldPtrs.push_back(model->MakeField<Double_t>((basename + Form("_sumsq%d_high", i)).Data()));
        fieldPtrs.push_back(model->MakeField<Double_t>((basename + Form("_min%d", i)).Data()));
        fieldPtrs.push_back(model->MakeField<Double_t>((basename + Form("_max%d", i)).Data()));
      }
      
      // sequence_number
      if (bSequence_number) {
        fieldPtrs.push_back(model->MakeField<Double_t>((basename + "_sequence_number").Data()));
      }
    }

    fTreeArrayNumEntries = values.size() - fTreeArrayIndex;
  }
}

void  QwMollerADC_Channel::FillNTupleVector(std::vector<Double_t>& values) const
{
  if (IsNameEmpty()) {
    //  This channel is not used, so skip filling.
  } else if (fTreeArrayNumEntries <= 0) {
    if (bDEBUG) std::cerr << "QwMollerADC_Channel::FillNTupleVector:  fTreeArrayNumEntries=="
              << fTreeArrayNumEntries << std::endl;
  } else if (values.size() < fTreeArrayIndex+fTreeArrayNumEntries){
    if (bDEBUG) std::cerr << "QwMollerADC_Channel::FillNTupleVector:  values.size()=="
              << values.size()
              << "; fTreeArrayIndex+fTreeArrayNumEntries=="
              << fTreeArrayIndex+fTreeArrayNumEntries
              << std::endl;
  } else {

    UInt_t index = fTreeArrayIndex;

    // For derived data (yield_, asym_, diff_), only fill the main value to match TTree format
    if (fDataToSave == kDerived) {
      values[index] = this->GetHardwareSum();
      return;
    }


    // For raw data, use the full detailed format
    // hw_sum
    if (bHw_sum) {
      values[index++] = this->GetHardwareSum();
    }

    if (bBlock) {
      for (Int_t i = 0; i < fBlocksPerEvent; i++) {
        // blocki
        values[index++] = this->GetBlockValue(i);
      }
    }

    // num_samples
    if (bNum_samples)
      values[index++] = fDataToSave == kMoments ? this->fGoodEventCount : this->fNumberOfSamples;

    // Device_Error_Code
    if (bDevice_Error_Code)
      values[index++] = this->fErrorFlag;

    if (fDataToSave == kRaw)
      {
        // hw_sum_raw
        if (bHw_sum_raw)
          values[index++] = this->GetRawHardwareSum();

        if (bBlock_raw) {
          for (Int_t i = 0; i < fBlocksPerEvent; i++) {
            // blocki_raw
            values[index++] = this->GetRawBlockValue(i);
          }
        }

        for(int i = 0; i < 4; i++){
        values[index++] = fBlockSumSq_raw[i] & 0xffffffff;
        values[index++] = fBlockSumSq_raw[i] >> 32;
        values[index++] = fBlock_min[i];
        values[index++] = fBlock_max[i];
        }
        // sequence_number
        if (bSequence_number)
          values[index++] = this->fSequenceNumber;
      }
  }
}
#endif // HAS_RNTUPLE_SUPPORT

QwMollerADC_Channel& QwMollerADC_Channel::operator= (const QwMollerADC_Channel &value)
{
  if(this ==&value) return *this;

  if (!IsNameEmpty()) {
    VQwHardwareChannel::operator=(value);
    for (Int_t i=0; i<fBlocksPerEvent; i++){
      this->fBlock[i]     = value.fBlock[i];
      this->fBlockM2[i]   = value.fBlockM2[i];
    }
    this->fHardwareBlockSum = value.fHardwareBlockSum;
    this->fHardwareBlockSumM2 = value.fHardwareBlockSumM2;
    this->fHardwareBlockSumError = value.fHardwareBlockSumError;
    this->fNumberOfSamples = value.fNumberOfSamples;
    this->fSequenceNumber  = value.fSequenceNumber;
   
    if (this->fDataToSave == kRaw){
      for (Int_t i=0; i<fBlocksPerEvent; i++){
       this->fBlock_raw[i] = value.fBlock_raw[i];
       this->fBlockSumSq_raw[i] = value.fBlockSumSq_raw[i];
       this->fBlock_min[i]     = value.fBlock_min[i];
       this->fBlock_max[i]     = value.fBlock_max[i];
      }
      this->fHardwareBlockSum_raw = value.fHardwareBlockSum_raw;
      this->fSoftwareBlockSum_raw = value.fSoftwareBlockSum_raw;
    }
  }
  return *this;
}

void QwMollerADC_Channel::AssignScaledValue(const QwMollerADC_Channel &value,
                                 Double_t scale)
{
  if(this == &value) return;

  if (!IsNameEmpty()) {
    for (Int_t i=0; i<fBlocksPerEvent; i++){
      this->fBlock[i]   = value.fBlock[i]   * scale;
      this->fBlockM2[i] = value.fBlockM2[i] * scale * scale;

    }
    this->fHardwareBlockSum   = value.fHardwareBlockSum * scale;
    this->fHardwareBlockSumM2 = value.fHardwareBlockSumM2 * scale * scale;
    this->fHardwareBlockSumError = value.fHardwareBlockSumError;   // Keep this?
    this->fGoodEventCount  = value.fGoodEventCount;
    this->fNumberOfSamples = value.fNumberOfSamples;
    this->fSequenceNumber  = value.fSequenceNumber;
    this->fErrorFlag       = value.fErrorFlag;
  }
}

void QwMollerADC_Channel::AssignValueFrom(const  VQwDataElement* valueptr)
{
  const QwMollerADC_Channel* tmpptr;
  tmpptr = dynamic_cast<const QwMollerADC_Channel*>(valueptr);
  if (tmpptr!=NULL){
    *this = *tmpptr;
  } else {
    TString loc="Standard exception from QwMollerADC_Channel::AssignValueFrom = "
      +valueptr->GetElementName()+" is an incompatible type.";
    throw std::invalid_argument(loc.Data());
  }
}
void QwMollerADC_Channel::AddValueFrom(const  VQwHardwareChannel* valueptr)
{
  const QwMollerADC_Channel* tmpptr;
  tmpptr = dynamic_cast<const QwMollerADC_Channel*>(valueptr);
  if (tmpptr!=NULL){
    *this += *tmpptr;
  } else {
    TString loc="Standard exception from QwMollerADC_Channel::AddValueFrom = "
      +valueptr->GetElementName()+" is an incompatible type.";
    throw std::invalid_argument(loc.Data());
  }
}
void QwMollerADC_Channel::SubtractValueFrom(const  VQwHardwareChannel* valueptr)
{
  const QwMollerADC_Channel* tmpptr;
  tmpptr = dynamic_cast<const QwMollerADC_Channel*>(valueptr);
  if (tmpptr!=NULL){
    *this -= *tmpptr;
  } else {
    TString loc="Standard exception from QwMollerADC_Channel::SubtractValueFrom = "
      +valueptr->GetElementName()+" is an incompatible type.";
    throw std::invalid_argument(loc.Data());
  }
}
void QwMollerADC_Channel::MultiplyBy(const VQwHardwareChannel* valueptr)
{
  const QwMollerADC_Channel* tmpptr;
  tmpptr = dynamic_cast<const QwMollerADC_Channel*>(valueptr);
  if (tmpptr!=NULL){
    *this *= *tmpptr;
  } else {
    TString loc="Standard exception from QwMollerADC_Channel::MultiplyBy = "
      +valueptr->GetElementName()+" is an incompatible type.";
    throw std::invalid_argument(loc.Data());
  }
}
void QwMollerADC_Channel::DivideBy(const VQwHardwareChannel* valueptr)
{
  const QwMollerADC_Channel* tmpptr;
  tmpptr = dynamic_cast<const QwMollerADC_Channel*>(valueptr);
  if (tmpptr!=NULL){
    *this /= *tmpptr;
  } else {
    TString loc="Standard exception from QwMollerADC_Channel::DivideBy = "
      +valueptr->GetElementName()+" is an incompatible type.";
    throw std::invalid_argument(loc.Data());
  }
}


const QwMollerADC_Channel QwMollerADC_Channel::operator+ (const QwMollerADC_Channel &value) const
{
  QwMollerADC_Channel result = *this;
  result += value;
  return result;
}

QwMollerADC_Channel& QwMollerADC_Channel::operator+= (const QwMollerADC_Channel &value)
{

  if (!IsNameEmpty()) {
    for (Int_t i = 0; i < fBlocksPerEvent; i++) {
      this->fBlock[i] += value.fBlock[i];
      this->fBlockM2[i] = 0.0;
    }
    this->fHardwareBlockSum    += value.fHardwareBlockSum;
    this->fHardwareBlockSumM2   = 0.0;
    this->fNumberOfSamples     += value.fNumberOfSamples;
    this->fSequenceNumber       = 0;
    this->fErrorFlag            |= (value.fErrorFlag);

  }

  return *this;
}

const QwMollerADC_Channel QwMollerADC_Channel::operator- (const QwMollerADC_Channel &value) const
{
  QwMollerADC_Channel result = *this;
  result -= value;
  return result;
}

QwMollerADC_Channel& QwMollerADC_Channel::operator-= (const QwMollerADC_Channel &value)
{
  if (!IsNameEmpty()){
    for (Int_t i=0; i<fBlocksPerEvent; i++){
      this->fBlock[i] -= value.fBlock[i];
      this->fBlockM2[i] = 0.0;
    }
    this->fHardwareBlockSum    -= value.fHardwareBlockSum;
    this->fHardwareBlockSumM2   = 0.0;
    this->fNumberOfSamples     += value.fNumberOfSamples;
    this->fSequenceNumber       = 0;
    this->fErrorFlag           |= (value.fErrorFlag);
  }

  return *this;
}

const QwMollerADC_Channel QwMollerADC_Channel::operator* (const QwMollerADC_Channel &value) const
{
  QwMollerADC_Channel result = *this;
  result *= value;
  return result;
}

QwMollerADC_Channel& QwMollerADC_Channel::operator*= (const QwMollerADC_Channel &value)
{
  if (!IsNameEmpty()){
    for (Int_t i=0; i<fBlocksPerEvent; i++){
      this->fBlock[i] *= value.fBlock[i];
      this->fBlockM2[i] = 0.0;
    }
    this->fHardwareBlockSum     *= value.fHardwareBlockSum;
    this->fHardwareBlockSumM2    = 0.0;
    this->fNumberOfSamples      *= value.fNumberOfSamples;
    this->fSequenceNumber        = 0;
    this->fErrorFlag            |= (value.fErrorFlag);
  }

  return *this;
}

VQwHardwareChannel& QwMollerADC_Channel::operator+=(const VQwHardwareChannel &source)
{
  const QwMollerADC_Channel* tmpptr;
  tmpptr = dynamic_cast<const QwMollerADC_Channel*>(&source);
  if (tmpptr!=NULL){
    *this += *tmpptr;
  } else {
    TString loc="Standard exception from QwMollerADC_Channel::operator+= "
        +source.GetElementName()+" "
        +this->GetElementName()+" are not of the same type";
    throw(std::invalid_argument(loc.Data()));
  }
  return *this;
}
VQwHardwareChannel& QwMollerADC_Channel::operator-=(const VQwHardwareChannel &source)
{
  const QwMollerADC_Channel* tmpptr;
  tmpptr = dynamic_cast<const QwMollerADC_Channel*>(&source);
  if (tmpptr!=NULL){
    *this -= *tmpptr;
  } else {
    TString loc="Standard exception from QwMollerADC_Channel::operator-= "
        +source.GetElementName()+" "
        +this->GetElementName()+" are not of the same type";
    throw(std::invalid_argument(loc.Data()));
  }
  return *this;
}
VQwHardwareChannel& QwMollerADC_Channel::operator*=(const VQwHardwareChannel &source)
{
  const QwMollerADC_Channel* tmpptr;
  tmpptr = dynamic_cast<const QwMollerADC_Channel*>(&source);
  if (tmpptr!=NULL){
    *this *= *tmpptr;
  } else {
    TString loc="Standard exception from QwMollerADC_Channel::operator*= "
        +source.GetElementName()+" "
        +this->GetElementName()+" are not of the same type";
    throw(std::invalid_argument(loc.Data()));
  }
  return *this;
}
VQwHardwareChannel& QwMollerADC_Channel::operator/=(const VQwHardwareChannel &source)
{
  const QwMollerADC_Channel* tmpptr;
  tmpptr = dynamic_cast<const QwMollerADC_Channel*>(&source);
  if (tmpptr!=NULL){
    *this /= *tmpptr;
  } else {
    TString loc="Standard exception from QwMollerADC_Channel::operator/= "
        +source.GetElementName()+" "
        +this->GetElementName()+" are not of the same type";
    throw(std::invalid_argument(loc.Data()));
  }
  return *this;
}


void QwMollerADC_Channel::Sum(const QwMollerADC_Channel &value1, const QwMollerADC_Channel &value2)
{
  *this  = value1;
  *this += value2;
}

void QwMollerADC_Channel::Difference(const QwMollerADC_Channel &value1, const QwMollerADC_Channel &value2)
{
  *this  = value1;
  *this -= value2;
}

void QwMollerADC_Channel::Ratio(const QwMollerADC_Channel &numer, const QwMollerADC_Channel &denom)
{
  if (!IsNameEmpty()) {
    *this  = numer;
    *this /= denom;

    fNumberOfSamples      = denom.fNumberOfSamples;
    fSequenceNumber       = 0;
    fGoodEventCount       = denom.fGoodEventCount;
    fErrorFlag            = (numer.fErrorFlag|denom.fErrorFlag);
  }
}

QwMollerADC_Channel& QwMollerADC_Channel::operator/= (const QwMollerADC_Channel &denom)
{
  //  In this function, leave the "raw" variables untouched.
  //  
  Double_t ratio;
  Double_t variance;
  if (!IsNameEmpty()) {
    // The variances are calculated using the following formula:
    //   Var[ratio] = ratio^2 (Var[numer] / numer^2 + Var[denom] / denom^2)
    //
    // This requires that both the numerator and denominator are non-zero!
    //
    for (Int_t i = 0; i < 4; i++) {
      if (this->fBlock[i] != 0.0 && denom.fBlock[i] != 0.0){
        ratio    = (this->fBlock[i]) / (denom.fBlock[i]);
        variance =  ratio * ratio *
           (this->fBlockM2[i] / this->fBlock[i] / this->fBlock[i]
          + denom.fBlockM2[i] / denom.fBlock[i] / denom.fBlock[i]);
        fBlock[i]   = ratio;
        fBlockM2[i] = variance;
      } else if (this->fBlock[i] == 0.0) {
        this->fBlock[i]   = 0.0;
        this->fBlockM2[i] = 0.0;
      } else {
        QwVerbose << "Attempting to divide by zero block in " 
                  << GetElementName() << QwLog::endl;
        fBlock[i]   = 0.0;
        fBlockM2[i] = 0.0;
      }
    }
    if (this->fHardwareBlockSum != 0.0 && denom.fHardwareBlockSum != 0.0){
      ratio    =  (this->fHardwareBlockSum) / (denom.fHardwareBlockSum);
      variance =  ratio * ratio *
        (this->fHardwareBlockSumM2 / this->fHardwareBlockSum / this->fHardwareBlockSum
         + denom.fHardwareBlockSumM2 / denom.fHardwareBlockSum / denom.fHardwareBlockSum);
      fHardwareBlockSum   = ratio;
      fHardwareBlockSumM2 = variance;
    } else if (this->fHardwareBlockSum == 0.0) {
      fHardwareBlockSum   = 0.0;
      fHardwareBlockSumM2 = 0.0;
    } else {
      QwVerbose << "Attempting to divide by zero sum in " 
                << GetElementName() << QwLog::endl;
      fHardwareBlockSumM2 = 0.0;
    }
    // Remaining variables
    //  Don't change fNumberOfSamples, fSequenceNumber, fGoodEventCount,
    //  'OR' the HW error codes in the fErrorFlag values together.
    fErrorFlag |= (denom.fErrorFlag);//mix only the hardware error codes
  }

  // Nanny
  if (fHardwareBlockSum != fHardwareBlockSum)
    QwWarning << "Angry Nanny: NaN detected in " << GetElementName() << QwLog::endl;

  return *this;
}

//--------------------------------------------------------------------------------------------

void QwMollerADC_Channel::ArcTan(const QwMollerADC_Channel &value)
{
  if (!IsNameEmpty()) {
    this->fHardwareBlockSum = 0.0;
    for (Int_t i=0; i<fBlocksPerEvent; i++) {
      this->fBlock[i] = atan(value.fBlock[i]);
      this->fHardwareBlockSum += this->fBlock[i];
    }
    this->fHardwareBlockSum /= fBlocksPerEvent;
  }

  return;
}

//--------------------------------------------------------------------------------------------
void QwMollerADC_Channel::Product(const QwMollerADC_Channel &value1, const QwMollerADC_Channel &value2)
{
  if (!IsNameEmpty()){
    for (Int_t i = 0; i < fBlocksPerEvent; i++) {
      this->fBlock[i] = (value1.fBlock[i]) * (value2.fBlock[i]);
      // For a single event the second moment is still zero
      this->fBlockM2[i] = 0.0;
    }

    // For a single event the second moment is still zero
    this->fHardwareBlockSumM2 = 0.0;
    this->fHardwareBlockSum = value1.fHardwareBlockSum * value2.fHardwareBlockSum;
    this->fNumberOfSamples = value1.fNumberOfSamples;
    this->fSequenceNumber  = 0;
    this->fErrorFlag       = (value1.fErrorFlag|value2.fErrorFlag);
  }
  return;
}

/**
This function will add a offset to the hw_sum and add the same offset for blocks.
 */
void QwMollerADC_Channel::AddChannelOffset(Double_t offset)
{
  if (!IsNameEmpty()){
    fHardwareBlockSum += offset;
    for (Int_t i=0; i<fBlocksPerEvent; i++) 
      fBlock[i] += offset;
  }
  return;
}

void QwMollerADC_Channel::Scale(Double_t scale)
{
  if (!IsNameEmpty()){
      for (Int_t i = 0; i < fBlocksPerEvent; i++) {
        fBlock[i] *= scale;
        fBlockM2[i] *= scale * scale;
      }
      fHardwareBlockSum *= scale;
      fHardwareBlockSumM2 *= scale * scale;
    }
}


void QwMollerADC_Channel::DivideBy(const QwMollerADC_Channel &denom)
{
  *this /= denom;
}






/** Moments and uncertainty calculation on the running sums and averages
 * The calculation of the first and second moments of the running sum is not
 * completely straightforward due to numerical instabilities associated with
 * small variances and large average values.  The naive computation taking
 * the difference of the square of the average and the average of the squares
 * leads to the subtraction of two very large numbers to get a small number.
 *
 * Alternative algorithms (including for higher order moments) are supplied in
 *  Pebay, Philippe (2008), "Formulas for Robust, One-Pass Parallel Computation
 *  of Covariances and Arbitrary-Order Statistical Moments", Technical Report
 *  SAND2008-6212, Sandia National Laboratories.
 *  http://infoserve.sandia.gov/sand_doc/2008/086212.pdf
 *
 * In the following formulas the moments \f$ M^1 \f$ and \f$ M^2 \f$ are defined
 * \f{eqnarray}
 *     M^1 & = & \frac{1}{n} \sum^n y \\
 *     M^2 & = & \sum^n (y - \mu)
 * \f}
 *
 * Recurrence relations for the addition of a single event:
 * \f{eqnarray}
 *     M^1_n & = & M^1_{n-1} + \frac{y - M^1_{n-1}}{n} \\
 *     M^2_n & = & M^2_{n-1} + (y - M^1_{n-1})(y - M^1_n)
 * \f}
 *
 * For the addition of an already accumulated sum:
 * \f{eqnarray}
 *     M^1 & = & M^1_1 + n_2 \frac{M^1_2 - M^1_1}{n} \\
 *     M^2 & = & M^2_1 + M^2_2 + n_1 n_2 \frac{(M^1_2 - M^1_1)^2}{n}
 * \f}
 *
 * In these recursive formulas we start from \f$ M^1 = y \f$ and \f$ M^2 = 0 \f$.
 *
 * To calculate the mean and standard deviation we use
 * \f{eqnarray}
 *          \mu & = & M^1 \\
 *     \sigma^2 & = & \frac{1}{n} M^2
 * \f}
 * The standard deviation is a biased estimator, but this is what ROOT uses.
 * Better would be to divide by \f$ (n-1) \f$.
 *
 * We use the formulas provided there for the calculation of the first and
 * second moments (i.e. average and variance).
 */
// Accumulate the running moments M1 and M2.
// See header for parameter and return documentation.
void QwMollerADC_Channel::AccumulateRunningSum(const QwMollerADC_Channel& value, Int_t count, Int_t ErrorMask)
{
  /*
    note:
    The AccumulateRunningSum is called on a dedicated subsystem array object and
    for the standard running avg computations we only need value.fErrorFlag==0
    events to be included in the running avg. So the "berror" conditions is only
    used for the stability check purposes.

    The need for this check below came due to fact that when routine
    DeaccumulateRunningSum is called the errorflag is updated with
    the kBeamStabilityError flag (+ configuration flags for global errors) and
    need to make sure we remove this flag and any configuration flags before
    checking the (fErrorFlag != 0) condition
    
    See how the stability check is implemented in the QwEventRing class

    Rakitha
  */

  if(count==0){
    count = value.fGoodEventCount;
  }

  Int_t n1 = fGoodEventCount;
  Int_t n2 = count;

  // If there are no good events, check the error flag
  if (n2 == 0 && (value.fErrorFlag == 0)) {
    n2 = 1;
  }

  // If a single event is removed from the sum, check all but stability fail flags
  if (n2 == -1) {
    if ((value.fErrorFlag & ErrorMask) == 0) {
      n2 = -1;
    } else {
      n2 = 0;
    }
  }

  if (ErrorMask ==  kPreserveError){
    //n = 1;
    if (n2 == 0) {
      n2 = 1;
    }
    if (count == -1) {
      n2 = -1;
    }
  }

  // New total number of good events
  Int_t n = n1 + n2;

  // Set up variables
  Double_t M11 = fHardwareBlockSum;
  Double_t M12 = value.fHardwareBlockSum;
  Double_t M22 = value.fHardwareBlockSumM2;

  //if(this->GetElementName() == "bcm_an_ds3" && ErrorMask == kPreserveError){QwError << "count=" << fGoodEventCount << "  n=" << n << QwLog::endl;    }
  if (n2 == 0) {
    // no good events for addition
    return;
  } else if (n2 == -1) {
    // simple version for removal of single event from the sum
    fGoodEventCount--;
    if (n > 1) {
      fHardwareBlockSum -= (M12 - M11) / n;
      fHardwareBlockSumM2 -= (M12 - M11)
        * (M12 - fHardwareBlockSum); // note: using updated mean
      // and for individual blocks
      for (Int_t i = 0; i < 4; i++) {
        M11 = fBlock[i];
        M12 = value.fBlock[i];
        M22 = value.fBlockM2[i];
        fBlock[i] -= (M12 - M11) / n;
        fBlockM2[i] -= (M12 - M11) * (M12 - fBlock[i]); // note: using updated mean
      }
    } else if (n == 1) {
      fHardwareBlockSum -= (M12 - M11) / n;
      fHardwareBlockSumM2 -= (M12 - M11)
        * (M12 - fHardwareBlockSum); // note: using updated mean
      if (fabs(fHardwareBlockSumM2) < 10.*std::numeric_limits<double>::epsilon())
        fHardwareBlockSumM2 = 0; // rounding
      // and for individual blocks
      for (Int_t i = 0; i < 4; i++) {
        M11 = fBlock[i];
        M12 = value.fBlock[i];
        M22 = value.fBlockM2[i];
        fBlock[i] -= (M12 - M11) / n;
        fBlockM2[i] -= (M12 - M11) * (M12 - fBlock[i]); // note: using updated mean
        if (fabs(fBlockM2[i]) < 10.*std::numeric_limits<double>::epsilon())
          fBlockM2[i] = 0; // rounding
      }
    } else if (n == 0) {
      fHardwareBlockSum -= M12;
      fHardwareBlockSumM2 -= M22;
      if (fabs(fHardwareBlockSum) < 10.*std::numeric_limits<double>::epsilon())
        fHardwareBlockSum = 0; // rounding
      if (fabs(fHardwareBlockSumM2) < 10.*std::numeric_limits<double>::epsilon())
        fHardwareBlockSumM2 = 0; // rounding
      // and for individual blocks
      for (Int_t i = 0; i < 4; i++) {
        M11 = fBlock[i];
        M12 = value.fBlock[i];
        M22 = value.fBlockM2[i];
        fBlock[i] -= M12;
        fBlockM2[i] -= M22;
        if (fabs(fBlock[i]) < 10.*std::numeric_limits<double>::epsilon())
          fBlock[i] = 0; // rounding
        if (fabs(fBlockM2[i]) < 10.*std::numeric_limits<double>::epsilon())
          fBlockM2[i] = 0; // rounding
      }
    } else {
      QwWarning << "Running sum has deaccumulated to negative good events." << QwLog::endl;
    }
  } else if (n2 == 1) {
    // simple version for addition of single event
    fGoodEventCount++;
    fHardwareBlockSum += (M12 - M11) / n;
    fHardwareBlockSumM2 += (M12 - M11)
         * (M12 - fHardwareBlockSum); // note: using updated mean
    // and for individual blocks
    for (Int_t i = 0; i < 4; i++) {
      M11 = fBlock[i];
      M12 = value.fBlock[i];
      M22 = value.fBlockM2[i];
      fBlock[i] += (M12 - M11) / n;
      fBlockM2[i] += (M12 - M11) * (M12 - fBlock[i]); // note: using updated mean
    }
  } else if (n2 > 1) {
    // general version for addition of multi-event sets
    fGoodEventCount += n2;
    fHardwareBlockSum += n2 * (M12 - M11) / n;
    fHardwareBlockSumM2 += M22 + n1 * n2 * (M12 - M11) * (M12 - M11) / n;
    // and for individual blocks
    for (Int_t i = 0; i < 4; i++) {
      M11 = fBlock[i];
      M12 = value.fBlock[i];
      M22 = value.fBlockM2[i];
      fBlock[i] += n2 * (M12 - M11) / n;
      fBlockM2[i] += M22 + n1 * n2 * (M12 - M11) * (M12 - M11) / n;
    }
  }

  // Nanny
  if (fHardwareBlockSum != fHardwareBlockSum)
    QwWarning << "Angry Nanny: NaN detected in " << GetElementName() << QwLog::endl;
}


void QwMollerADC_Channel::CalculateRunningAverage()
{
  if (fGoodEventCount <= 0)
    {
      for (Int_t i = 0; i < fBlocksPerEvent; i++) {
        fBlockError[i] = 0.0;
      }
      fHardwareBlockSumError = 0.0;
    }
  else
    {
      // We use a biased estimator by dividing by n.  Use (n - 1) to get the
      // unbiased estimator for the standard deviation.
      //
      // Note we want to calculate the error here, not sigma:
      //    sigma = sqrt(M2 / n);
      //    error = sigma / sqrt (n) = sqrt(M2) / n;
      for (Int_t i = 0; i < fBlocksPerEvent; i++)
        fBlockError[i] = sqrt(fBlockM2[i]) / fGoodEventCount;
      fHardwareBlockSumError = sqrt(fHardwareBlockSumM2) / fGoodEventCount;

      // Stability check 83951872
      if ((fStability>0) &&( (fErrorConfigFlag & kStabilityCut) == kStabilityCut)) {
        // check to see the channel has stability cut activated in the event cut file
	if (GetValueWidth() > fStability){
	  // if the width is greater than the stability required flag the event
	  fErrorFlag = kBeamStabilityError;
	} else
	  fErrorFlag = 0;
      }
    }
}


void QwMollerADC_Channel::PrintValue() const
{
  QwMessage << std::setprecision(8)
            << std::setw(18) << std::left << GetSubsystemName()    << " "
            << std::setw(18) << std::left << GetModuleType()       << " "
            << std::setw(18) << std::left << GetElementName()      << " "
            << std::setw(12) << std::left << GetHardwareSum()      << " +/- "
            << std::setw(12) << std::left << GetHardwareSumError() << " sig "
            << std::setw(12) << std::left << GetHardwareSumWidth() << " "
            << std::setw(10) << std::left << GetGoodEventCount()   << " "
            << std::setw(12) << std::left << GetBlockValue(0)      << " +/- "
            << std::setw(12) << std::left << GetBlockErrorValue(0) << " "
            << std::setw(12) << std::left << GetBlockValue(1)      << " +/- "
            << std::setw(12) << std::left << GetBlockErrorValue(1) << " "
            << std::setw(12) << std::left << GetBlockValue(2)      << " +/- "
            << std::setw(12) << std::left << GetBlockErrorValue(2) << " "
            << std::setw(12) << std::left << GetBlockValue(3)      << " +/- "
            << std::setw(12) << std::left << GetBlockErrorValue(3) << " "
            << std::setw(12) << std::left << fGoodEventCount       << " "
            << QwLog::endl;
  /*
    //for Debudding
            << std::setw(12) << std::left << fErrorFlag << " err "
            << std::setw(12) << std::left << fErrorConfigFlag << " c-err "

  */
}

std::ostream& operator<< (std::ostream& stream, const QwMollerADC_Channel& channel)
{
  stream << channel.GetHardwareSum();
  return stream;
}

/**
 * Blind this channel as an asymmetry
 * @param blinder Blinder
 */
void QwMollerADC_Channel::Blind(const QwBlinder *blinder)
{
  if (!IsNameEmpty()) {
    if (blinder->IsBlinderOkay() && ((fErrorFlag)==0) ){
      for (Int_t i = 0; i < fBlocksPerEvent; i++)
        blinder->BlindValue(fBlock[i]);
      blinder->BlindValue(fHardwareBlockSum);
    } else {
      blinder->ModifyThisErrorCode(fErrorFlag);
      for (Int_t i = 0; i < fBlocksPerEvent; i++)
	fBlock[i] = QwBlinder::kValue_BlinderFail;
      fHardwareBlockSum =  QwBlinder::kValue_BlinderFail;
    }
  }
  return;
}

/**
 * Blind this channel as a difference with specified yield
 * @param blinder Blinder
 * @param yield Corresponding yield
 */
void QwMollerADC_Channel::Blind(const QwBlinder *blinder, const QwMollerADC_Channel& yield)
{
  if (!IsNameEmpty()) {
    if (blinder->IsBlinderOkay() && ((fErrorFlag) ==0) ){
      for (Int_t i = 0; i < fBlocksPerEvent; i++)
        blinder->BlindValue(fBlock[i], yield.fBlock[i]);
      blinder->BlindValue(fHardwareBlockSum, yield.fHardwareBlockSum);
    } else {
      blinder->ModifyThisErrorCode(fErrorFlag);//update the HW error code
      for (Int_t i = 0; i < fBlocksPerEvent; i++)
	fBlock[i] = QwBlinder::kValue_BlinderFail * yield.fBlock[i];
      fHardwareBlockSum = QwBlinder::kValue_BlinderFail * yield.fHardwareBlockSum;
    }
  }
  return;
}

Bool_t QwMollerADC_Channel::MatchSequenceNumber(size_t seqnum)
{

  Bool_t status = kTRUE;
  if (!IsNameEmpty()){
    status = (fSequenceNumber==seqnum);
    }
  return status;
}

Bool_t QwMollerADC_Channel::MatchNumberOfSamples(size_t numsamp)
{
  Bool_t status = kTRUE;
  if (!IsNameEmpty()){
    status = (fNumberOfSamples==numsamp);
    if (! status){
      if (bDEBUG)
        std::cerr << "QwMollerADC_Channel::MatchNumberOfSamples:  Channel "
                << GetElementName()
                << " had fNumberOfSamples==" << fNumberOfSamples
                << " and was supposed to have " << numsamp
                << std::endl;
      //      PrintChannel();
    }
  }
  return status;
}

Bool_t QwMollerADC_Channel::ApplySingleEventCuts(Double_t LL,Double_t UL)//only check to see HW_Sum is within these given limits
{
  Bool_t status = kFALSE;

  if (UL < LL){
    status=kTRUE;
  } else  if (GetHardwareSum()<=UL && GetHardwareSum()>=LL){
    if ((fErrorFlag & kPreserveError)!=0)
      status=kTRUE;
    else
      status=kFALSE;//If the device HW is failed
  }
  std::cout<<(this->fErrorFlag & kPreserveError)<<std::endl;
  return status;
}

Bool_t QwMollerADC_Channel::ApplySingleEventCuts()//This will check the limits and update event_flags and error counters
{
  Bool_t status;

  if (bEVENTCUTMODE>=2){//Global switch to ON/OFF event cuts set at the event cut file

    if (fULimit < fLLimit){
      status=kTRUE;
    } else  if (GetHardwareSum()<=fULimit && GetHardwareSum()>=fLLimit){
      if ((fErrorFlag)==0)
        status=kTRUE;
      else
        status=kFALSE;//If the device HW is failed
    }
    else{
      if (GetHardwareSum()> fULimit)
        fErrorFlag|=kErrorFlag_EventCut_U;
      else
        fErrorFlag|=kErrorFlag_EventCut_L;
      status=kFALSE;
    }

    if (bEVENTCUTMODE==3){
      status=kTRUE; //Update the event cut fail flag but pass the event.
    }


  }
  else{
    status=kTRUE;
    //fErrorFlag=0;//we need to keep the device error codes 
  }

  return status;
}

void  QwMollerADC_Channel::PrintErrorCounterHead()
{
  TString message;
  message  = Form("%30s","Device name");
  message += Form("%9s", "HW Sat");
  message += Form("%9s", "Sample");
  message += Form("%9s", "SW_HW");
  message += Form("%9s", "Sequence");
  message += Form("%9s", "SameHW");
  message += Form("%9s", "ZeroHW");
  message += Form("%9s", "EventCut");
  QwMessage << "---------------------------------------------------------------------------------------------" << QwLog::endl;
  QwMessage << message << QwLog::endl; 
  QwMessage << "---------------------------------------------------------------------------------------------" << QwLog::endl;
  return;
}

void  QwMollerADC_Channel::PrintErrorCounterTail()
{
  QwMessage << "---------------------------------------------------------------------------------------------" << QwLog::endl;
  return;
}

void  QwMollerADC_Channel::PrintErrorCounters() const
{
  TString message;
  if (fErrorCount_sample || fErrorCount_SW_HW || fErrorCount_Sequence || fErrorCount_SameHW || fErrorCount_ZeroHW || fErrorCount_HWSat || fNumEvtsWithEventCutsRejected) {
    message  = Form("%30s", GetElementName().Data());
    message += Form("%9d", fErrorCount_HWSat);
    message += Form("%9d", fErrorCount_sample);
    message += Form("%9d", fErrorCount_SW_HW);
    message += Form("%9d", fErrorCount_Sequence);
    message += Form("%9d", fErrorCount_SameHW);
    message += Form("%9d", fErrorCount_ZeroHW);
    message += Form("%9d", fNumEvtsWithEventCutsRejected);
    
    if((fDataToSave == kRaw) && (!kFoundPedestal||!kFoundGain)){
      message += " >>>>> No Pedestal or Gain in map file";
    }

    QwMessage << message << QwLog::endl;
  }
  return;
}

void QwMollerADC_Channel::ScaledAdd(Double_t scale, const VQwHardwareChannel *value)
{
  const QwMollerADC_Channel* input = dynamic_cast<const QwMollerADC_Channel*>(value);
  
  // follows same steps as += but w/ scaling factor
  if(input!=NULL && !IsNameEmpty()){
    //     QwWarning << "Adding " << input->GetElementName()
    //               << " to " << GetElementName()
    //               << " with scale factor " << scale
    //               << QwLog::endl;
    //     PrintValue();
    //     input->PrintValue();
    for(Int_t i = 0; i < fBlocksPerEvent; i++){
      this -> fBlock[i] += scale * input->fBlock[i];
      this -> fBlockM2[i] = 0.0;
    }
    this -> fHardwareBlockSum += scale * input->fHardwareBlockSum;
    this -> fHardwareBlockSumM2 = 0.0;
    this -> fNumberOfSamples += input->fNumberOfSamples;
    this -> fSequenceNumber  =  0;
    this -> fErrorFlag       |= (input->fErrorFlag);   
  } else if (input == NULL && value != NULL) {
    TString loc="Standard exception from QwMollerADC_Channel::ScaledAdd "
        +value->GetElementName()+" "
        +this->GetElementName()+" are not of the same type";
    throw(std::invalid_argument(loc.Data()));
  }
<<<<<<< HEAD
=======
  //   QwWarning << "Finished with addition"  << QwLog::endl;
  //   PrintValue();
>>>>>>> 5815db69
}

void QwMollerADC_Channel::CopyParameters(const VQwHardwareChannel* valueptr){
    const QwMollerADC_Channel* tmpptr;
  tmpptr = dynamic_cast<const QwMollerADC_Channel*>(valueptr);
  if (tmpptr!=NULL){
    fNumberOfSamples = tmpptr->fNumberOfSamples;
    fNumberOfSamples_map = tmpptr->fNumberOfSamples_map;
    fMockGaussianSigma = tmpptr->fMockGaussianSigma;
  } else {
    TString loc="Standard exception from QwMollerADC_Channel::CopyParameters"
        +valueptr->GetElementName()+" "
        +this->GetElementName()+" are not of the same type";
    throw(std::invalid_argument(loc.Data()));
  }
};

#ifdef __USE_DATABASE__
void QwMollerADC_Channel::AddErrEntriesToList(std::vector<QwErrDBInterface> &row_list)
{

  QwErrDBInterface row;
  TString name    = GetElementName();
  
  row.Reset();
  row.SetDeviceName(name);
  row.SetErrorCodeId(1); 
  row.SetN(fErrorCount_HWSat);
  row_list.push_back(row);
  
  row.Reset();
  row.SetDeviceName(name);
  row.SetErrorCodeId(2);
  row.SetN(fErrorCount_sample);
  row_list.push_back(row);
  
  row.Reset();
  row.SetDeviceName(name);
  row.SetErrorCodeId(3);
  row.SetN(fErrorCount_SW_HW);
  row_list.push_back(row);
  
  
  row.Reset();
  row.SetDeviceName(name);
  row.SetErrorCodeId(4);
  row.SetN(fErrorCount_Sequence);
  row_list.push_back(row);
  
  
  row.Reset();
  row.SetDeviceName(name);
  row.SetErrorCodeId(5); 
  row.SetN(fErrorCount_SameHW);
  row_list.push_back(row);
  
  row.Reset();
  row.SetDeviceName(name);
  row.SetErrorCodeId(6); 
  row.SetN(fErrorCount_ZeroHW);
  row_list.push_back(row);


  row.Reset();
  row.SetDeviceName(name);
  row.SetErrorCodeId(7); 
  row.SetN(fNumEvtsWithEventCutsRejected);
  row_list.push_back(row);
  return;
  
}
#endif<|MERGE_RESOLUTION|>--- conflicted
+++ resolved
@@ -1934,11 +1934,6 @@
         +this->GetElementName()+" are not of the same type";
     throw(std::invalid_argument(loc.Data()));
   }
-<<<<<<< HEAD
-=======
-  //   QwWarning << "Finished with addition"  << QwLog::endl;
-  //   PrintValue();
->>>>>>> 5815db69
 }
 
 void QwMollerADC_Channel::CopyParameters(const VQwHardwareChannel* valueptr){
