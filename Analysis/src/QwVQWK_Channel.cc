--- conflicted
+++ resolved
@@ -1980,11 +1980,6 @@
         +this->GetElementName()+" are not of the same type";
     throw(std::invalid_argument(loc.Data()));
   }
-<<<<<<< HEAD
-=======
-  //   QwWarning << "Finished with addition"  << QwLog::endl;
-  //   PrintValue();
->>>>>>> 5815db69
 }
 
 #ifdef __USE_DATABASE__
