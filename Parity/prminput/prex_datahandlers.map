# This is an example of a detector definition file.

[LRBCorrector]
  name       = LinRegBlue Corrector
  priority   = 10
  map        = prex_corrolator.conf
  slope-file-base = blueR
  slope-file-suff = new.slope.root
  slope-path = ./LRBoutput/
  tree-name  = mulc_lrb
  tree-comment = Helicity event data tree (corrected by LinRegBlue)

[QwCorrelator]
  name       = lrb_std
  priority   = 50
  map        = prex_corrolator.conf
  slope-file-base = blueR
  slope-file-suff = new.slope.root
  slope-path = ./LRBoutput/
  alias-file-base = regalias_
  alias-file-suff = 
  alias-path = ./LRBoutput/
<<<<<<< HEAD
  disable-histos = true

[QwCorrelator]
  name       = MyCorrelator_block0
=======
  tree-name  = lrb_std
  tree-comment = Correlations

[QwCorrelator]
  name       = lrb_std_block0
>>>>>>> 7580f72f
  priority   = 50
  map        = prex_corrolator.conf
  slope-file-base = blueR
  slope-file-suff = .block0.new.slope.root
<<<<<<< HEAD
  slope-path = ./LRBoutput/
=======
  slope-path = ./LRBoutput/ 
>>>>>>> 7580f72f
  alias-file-base = regalias_
  alias-file-suff = 
  alias-path = ./LRBoutput/
  block = 0
<<<<<<< HEAD
  disable-histos = true

[QwCorrelator]
  name       = MyCorrelator_block1
=======
  tree-name  = lrb_std_block0
  tree-comment = Correlations (block0)

[QwCorrelator]
  name       = lrb_std_block1
>>>>>>> 7580f72f
  priority   = 50
  map        = prex_corrolator.conf
  slope-file-base = blueR
  slope-file-suff = .block1.new.slope.root
<<<<<<< HEAD
  slope-path = ./LRBoutput/
=======
  slope-path = ./LRBoutput/ 
>>>>>>> 7580f72f
  alias-file-base = regalias_
  alias-file-suff = 
  alias-path = ./LRBoutput/
  block = 1
<<<<<<< HEAD
  disable-histos = true

[QwCorrelator]
  name       = MyCorrelator_block2
=======
  tree-name  = lrb_std_block1
  tree-comment = Correlations (block1)

[QwCorrelator]
  name       = lrb_std_block2
>>>>>>> 7580f72f
  priority   = 50
  map        = prex_corrolator.conf
  slope-file-base = blueR
  slope-file-suff = .block2.new.slope.root
<<<<<<< HEAD
  slope-path = ./LRBoutput/
=======
  slope-path = ./LRBoutput/ 
>>>>>>> 7580f72f
  alias-file-base = regalias_
  alias-file-suff = 
  alias-path = ./LRBoutput/
  block = 2
<<<<<<< HEAD
  disable-histos = true

[QwCorrelator]
  name       = MyCorrelator_block3
=======
  tree-name  = lrb_std_block2
  tree-comment = Correlations (block2)

[QwCorrelator]
  name       = lrb_std_block3
>>>>>>> 7580f72f
  priority   = 50
  map        = prex_corrolator.conf
  slope-file-base = blueR
  slope-file-suff = .block3.new.slope.root
<<<<<<< HEAD
  slope-path = ./LRBoutput/
=======
  slope-path = ./LRBoutput/ 
>>>>>>> 7580f72f
  alias-file-base = regalias_
  alias-file-suff = 
  alias-path = ./LRBoutput/
  block = 3
<<<<<<< HEAD
  disable-histos = true

[QwCorrelator]
  name       = MyMassiveCorrelator
=======
  tree-name  = lrb_std_block3
  tree-comment = Correlations (block3)

[QwCorrelator]
  name       = lrb_all
>>>>>>> 7580f72f
  priority   = 50
  map        = prex_corrolator_all.conf
  slope-file-base = blueR
  slope-file-suff = all.slope.root
  slope-path = ./LRBoutput/ 
  alias-file-base = regalias_
  alias-file-suff = all
  alias-path = ./LRBoutput/
<<<<<<< HEAD
  disable-histos = true
=======
  tree-name  = lrb_all
  tree-comment = Correlations (all variables)
>>>>>>> 7580f72f

[QwCombiner]
  name       = MyCombiner
  priority   = 0
  map        = prex_combiner.map
  tree-name  = mulc
  tree-comment = Helicity event data tree (corrected)<|MERGE_RESOLUTION|>--- conflicted
+++ resolved
@@ -20,118 +20,72 @@
   alias-file-base = regalias_
   alias-file-suff = 
   alias-path = ./LRBoutput/
-<<<<<<< HEAD
   disable-histos = true
-
-[QwCorrelator]
-  name       = MyCorrelator_block0
-=======
   tree-name  = lrb_std
   tree-comment = Correlations
 
 [QwCorrelator]
   name       = lrb_std_block0
->>>>>>> 7580f72f
   priority   = 50
   map        = prex_corrolator.conf
   slope-file-base = blueR
   slope-file-suff = .block0.new.slope.root
-<<<<<<< HEAD
-  slope-path = ./LRBoutput/
-=======
   slope-path = ./LRBoutput/ 
->>>>>>> 7580f72f
   alias-file-base = regalias_
   alias-file-suff = 
   alias-path = ./LRBoutput/
   block = 0
-<<<<<<< HEAD
   disable-histos = true
-
-[QwCorrelator]
-  name       = MyCorrelator_block1
-=======
   tree-name  = lrb_std_block0
   tree-comment = Correlations (block0)
 
 [QwCorrelator]
   name       = lrb_std_block1
->>>>>>> 7580f72f
   priority   = 50
   map        = prex_corrolator.conf
   slope-file-base = blueR
   slope-file-suff = .block1.new.slope.root
-<<<<<<< HEAD
-  slope-path = ./LRBoutput/
-=======
   slope-path = ./LRBoutput/ 
->>>>>>> 7580f72f
   alias-file-base = regalias_
   alias-file-suff = 
   alias-path = ./LRBoutput/
   block = 1
-<<<<<<< HEAD
   disable-histos = true
-
-[QwCorrelator]
-  name       = MyCorrelator_block2
-=======
   tree-name  = lrb_std_block1
   tree-comment = Correlations (block1)
 
 [QwCorrelator]
   name       = lrb_std_block2
->>>>>>> 7580f72f
   priority   = 50
   map        = prex_corrolator.conf
   slope-file-base = blueR
   slope-file-suff = .block2.new.slope.root
-<<<<<<< HEAD
-  slope-path = ./LRBoutput/
-=======
   slope-path = ./LRBoutput/ 
->>>>>>> 7580f72f
   alias-file-base = regalias_
   alias-file-suff = 
   alias-path = ./LRBoutput/
   block = 2
-<<<<<<< HEAD
   disable-histos = true
-
-[QwCorrelator]
-  name       = MyCorrelator_block3
-=======
   tree-name  = lrb_std_block2
   tree-comment = Correlations (block2)
 
 [QwCorrelator]
   name       = lrb_std_block3
->>>>>>> 7580f72f
   priority   = 50
   map        = prex_corrolator.conf
   slope-file-base = blueR
   slope-file-suff = .block3.new.slope.root
-<<<<<<< HEAD
-  slope-path = ./LRBoutput/
-=======
   slope-path = ./LRBoutput/ 
->>>>>>> 7580f72f
   alias-file-base = regalias_
   alias-file-suff = 
   alias-path = ./LRBoutput/
   block = 3
-<<<<<<< HEAD
   disable-histos = true
-
-[QwCorrelator]
-  name       = MyMassiveCorrelator
-=======
   tree-name  = lrb_std_block3
   tree-comment = Correlations (block3)
 
 [QwCorrelator]
   name       = lrb_all
->>>>>>> 7580f72f
   priority   = 50
   map        = prex_corrolator_all.conf
   slope-file-base = blueR
@@ -140,12 +94,9 @@
   alias-file-base = regalias_
   alias-file-suff = all
   alias-path = ./LRBoutput/
-<<<<<<< HEAD
   disable-histos = true
-=======
   tree-name  = lrb_all
   tree-comment = Correlations (all variables)
->>>>>>> 7580f72f
 
 [QwCombiner]
   name       = MyCombiner
