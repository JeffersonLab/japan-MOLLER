
!This file contains beamline event cut properties
!*********************************************************************************************
!Global switch to turn ON and OFF eventcut check
!Available settings
!***************************************************
!To turn OFF all checks
!EVENTCUTS = 0 

!***************************************************
!To turn OFF event cuts and perform only HW checks
!EVENTCUTS = 1

!***************************************************
!To turn ON both event cuts and HW checks
! EVENTCUTS = 2

!***************************************************
!To turn do both event cuts and HW checks and only flag event cut failed events
EVENTCUTS = 3

!IMPORTANT
!---------
!Make sure when puting tabs in the map file entries, always put ", " before inserting a tab. 
!Otherwise the routine QwParameterFile::GetNextToken(", ") will get confuse.

!***************************************************
!for bcm devices
!device_type, device_name,      lower limit, upper limit, local(l)/global(g), stability percentage
<<<<<<< HEAD
 bcm, bcm_an_ds3,		5.0,	1e6,	l,	0.8  0.4
=======
 bcm, bcm_an_ds3,		2.5,	1e6,	g,	0.8
>>>>>>> 8637a831

!for parity mock data run 1000 9.98608e+06
!bcm, qwk_bcm0l03, 	8.00e+06, 	1.20e+07, 1, 0 

 
!bcm, qwk_batery6,  	0,	0, 1, 0 
!bcm, qwk_batery7, 	95.57778e+9,	95.5788e+9, 1, 0 
!bcm, phasemonitor, 	0,	0, 1, 0

!****************************************************				
!for bpmstrpline devices
!device_type, device_name, channel_name, lower limit, upper limit
!channel_name can be relx, rely, absx, absy, wsum, xp, xm, yp, ym
!Cuts are applied after the VQwSubsystem::ProcessEvent() routine. 
!So pedestals are applied before appyling the cuts.

!device_type,  device_name, channel_name, lower limit, upper limit, local(l)/global(g), stability percentage
! the following line is an example
!bpmstripline, qwk_qpd, relx, 2.67319, 	4.45531



!This file contains beamline event cut properties

!IMPORTANT
!---------
!Make sure when puting tabs in the map file entries, always put ", " before inserting a tab. 
!Otherwise the routine QwParameterFile::GetNextToken(", ") will extract the entry with the tab character.

!Comments
!--------
!Devices that are not in the list are not subjected event cut checks
!All devices  will be tested for HW checks.
!
!For device_type =bcm only upper and lower limit of the calibrated charge on the ADC HW sum. (QwVQWK_Channel::fHardwareBlockSum)
<|MERGE_RESOLUTION|>--- conflicted
+++ resolved
@@ -27,11 +27,7 @@
 !***************************************************
 !for bcm devices
 !device_type, device_name,      lower limit, upper limit, local(l)/global(g), stability percentage
-<<<<<<< HEAD
- bcm, bcm_an_ds3,		5.0,	1e6,	l,	0.8  0.4
-=======
- bcm, bcm_an_ds3,		2.5,	1e6,	g,	0.8
->>>>>>> 8637a831
+ bcm, bcm_an_ds3,		2.5,	1e6,	g,	0.8   0.4
 
 !for parity mock data run 1000 9.98608e+06
 !bcm, qwk_bcm0l03, 	8.00e+06, 	1.20e+07, 1, 0 
