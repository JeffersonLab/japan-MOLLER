/*------------------------------------------------------------------------*//*!

 \file QwParity.cc

 \brief main(...) function for the qwanalysis executable

*//*-------------------------------------------------------------------------*/

// System headers
#include <iostream>
#include <fstream>
#include <vector>
#include <new>

// Boost headers
#include <boost/shared_ptr.hpp>

// ROOT headers
#include "Rtypes.h"
#include "TROOT.h"
#include "TFile.h"

// Qweak headers
#include "QwLog.h"
#include "QwRootFile.h"
#include "QwOptionsParity.h"
#include "QwEventBuffer.h"
#ifdef __USE_DATABASE__
#include "QwParityDB.h"
#endif //__USE_DATABASE__
#include "QwHistogramHelper.h"
#include "QwSubsystemArrayParity.h"
#include "QwHelicityPattern.h"
#include "QwEventRing.h"
#include "QwEPICSEvent.h"
#include "QwCombiner.h"
#include "QwCombinerSubsystem.h"
#include "QwPromptSummary.h"
#include "QwCorrelator.h"
#include "LRBCorrector.h"

// Qweak subsystems
// (for correct dependency generation)
#include "QwHelicity.h"
#include "QwFakeHelicity.h"
#include "QwBeamLine.h"
#include "QwBeamMod.h"
#include "QwIntegratedRaster.h"



Int_t main(Int_t argc, Char_t* argv[])
{
  ///  Define the command line options
  DefineOptionsParity(gQwOptions);

  ///  Define additional command line arguments and the configuration filename,
  ///  and we define the options that can be used in them (using QwOptions).
  gQwOptions.AddOptions()("single-output-file", po::value<bool>()->default_bool_value(false), "Write a single output file");
  gQwOptions.AddOptions()("print-errorcounters", po::value<bool>()->default_bool_value(true), "Print summary of error counters");
  gQwOptions.AddOptions()("write-promptsummary", po::value<bool>()->default_bool_value(false), "Write PromptSummary");

  ///  Without anything, print usage
  if (argc == 1) {
    gQwOptions.Usage();
    exit(0);
  }

  ///  First, fill the search paths for the parameter files; this sets a
  ///  static variable within the QwParameterFile class which will be used by
  ///  all instances.
  ///  The "scratch" directory should be first.
  QwParameterFile::AppendToSearchPath(getenv_safe_string("QW_PRMINPUT"));
  QwParameterFile::AppendToSearchPath(getenv_safe_string("QWANALYSIS") + "/Parity/prminput");
  QwParameterFile::AppendToSearchPath(getenv_safe_string("QWANALYSIS") + "/Analysis/prminput");

  gQwOptions.SetCommandLine(argc, argv);
  gQwOptions.AddConfigFile("qweak_mysql.conf");

  gQwOptions.ListConfigFiles();

  /// Load command line options for the histogram/tree helper class
  gQwHists.ProcessOptions(gQwOptions);
  /// Setup screen and file logging
  gQwLog.ProcessOptions(&gQwOptions);


  ///  Create the event buffer
  QwEventBuffer eventbuffer;
  eventbuffer.ProcessOptions(gQwOptions);
  #ifdef __USE_DATABASE__
  ///  Create the database connection
  QwParityDB database(gQwOptions);
  #endif //__USE_DATABASE__

  //  QwPromptSummary promptsummary;

  ///  Start loop over all runs
  while (eventbuffer.OpenNextStream() == CODA_OK) {

    ///  Begin processing for the first run

    Int_t run_number = eventbuffer.GetRunNumber();
    TString run_label = eventbuffer.GetRunLabel();

    ///  Set the current event number for parameter file lookup
    QwParameterFile::SetCurrentRunNumber(run_number);
    //  Parse the options again, in case there are run-ranged config files
    gQwOptions.Parse(kTRUE);
    eventbuffer.ProcessOptions(gQwOptions);

    //    if (gQwOptions.GetValue<bool>("write-promptsummary")) {
    QwPromptSummary promptsummary(run_number, eventbuffer.GetSegmentNumber());
    //    }
    ///  Create an EPICS event
    QwEPICSEvent epicsevent;
    epicsevent.ProcessOptions(gQwOptions);
    //epicsevent.LoadChannelMap("EpicsTable.map");  /* KLUDGE, 20180710:  Do not give the EPICS system a channel map */


    ///  Load the detectors from file
    QwSubsystemArrayParity detectors(gQwOptions);
    detectors.ProcessOptions(gQwOptions);
    detectors.ListPublishedValues();

    /// Create event-based linear regression subsystem
    //    TString name = "MpsRegression";
    //    QwCombinerSubsystem regress_sub(gQwOptions, detectors, name);
    //    detectors.push_back(regress_sub.GetSharedPointerToStaticObject());
    
    /// Create the helicity pattern
    //    Instead of having run_label in the constructor of helicitypattern, it might
    //    make since to have it be an option for use globally
    QwHelicityPattern helicitypattern(detectors,run_label);
    helicitypattern.ProcessOptions(gQwOptions);

    ///  Create the event ring with the subsystem array
    QwEventRing eventring(gQwOptions,detectors);
    //  Make a copy of the detectors object to hold the
    //  events which pass through the ring.
    QwSubsystemArrayParity ringoutput(detectors);

    ///  Create the running sum
    QwSubsystemArrayParity runningsum(detectors);


    //  Initialize the database connection.
    #ifdef __USE_DATABASE__
    database.SetupOneRun(eventbuffer);
    #endif // __USE_DATABASE__

    //  Open the ROOT file (close when scope ends)
    QwRootFile *treerootfile  = NULL;
    QwRootFile *burstrootfile = NULL;
    QwRootFile *historootfile = NULL;


    if (gQwOptions.GetValue<bool>("single-output-file")) {

      treerootfile  = new QwRootFile(run_label);
      burstrootfile = historootfile = treerootfile;
      //  Construct a tree which contains map file names which are used to analyze data
      treerootfile->WriteParamFileList("mapfiles", detectors);

    } else {

      treerootfile  = new QwRootFile(run_label + ".trees");
      burstrootfile = new QwRootFile(run_label + ".bursts");
      historootfile = new QwRootFile(run_label + ".histos");

      //  Construct a tree which contains map file names which are used to analyze data
      detectors.PrintParamFileList();
      treerootfile->WriteParamFileList("mapfiles", detectors);
      burstrootfile->WriteParamFileList("mapfiles", detectors);
      historootfile->WriteParamFileList("mapfiles", detectors);
    }
    #ifdef __USE_DATABASE__
    if (database.AllowsWriteAccess()) {
      database.FillParameterFiles(detectors);
    }
    #endif // __USE_DATABASE__
    //  Construct histograms
    historootfile->ConstructHistograms("mps_histo", ringoutput);
    historootfile->ConstructHistograms("hel_histo", helicitypattern);
    detectors.ShareHistograms(ringoutput);

    //  Construct tree branches
<<<<<<< HEAD
    treerootfile->ConstructTreeBranches("evt", "MPS event data tree", ringoutput);
    treerootfile->ConstructTreeBranches("mul", "Helicity event data tree", helicitypattern);
    treerootfile->ConstructTreeBranches("mulc", "Helicity event data tree (corrected)", regression);
    treerootfile->ConstructTreeBranches("slow", "EPICS and slow control tree", epicsevent);
    burstrootfile->ConstructTreeBranches("burst", "Burst level data tree", helicitypattern.GetBurstYield(),"yield_");
    burstrootfile->ConstructTreeBranches("burst", "Burst level data tree", helicitypattern.GetBurstAsymmetry(),"asym_");
    burstrootfile->ConstructTreeBranches("burst", "Burst level data tree", helicitypattern.GetBurstDifference(),"diff_");
=======
    treerootfile->ConstructTreeBranches("Mps_Tree", "MPS event data tree", ringoutput);
    treerootfile->ConstructTreeBranches("Hel_Tree", "Helicity event data tree", helicitypattern);
    treerootfile->ConstructTreeBranches("Hel_Tree_Reg", "Helicity event data tree (regressed)", helicitypattern.return_regression());
    treerootfile->ConstructTreeBranches("Hel_Tree_LRB", "Helicity event data tree (regressed)", helicitypattern.return_regress_from_LRB());
    treerootfile->ConstructTreeBranches("Slow_Tree", "EPICS and slow control tree", epicsevent);
    burstrootfile->ConstructTreeBranches("Burst_Tree", "Burst level data tree", helicitypattern.GetBurstYield(),"yield_");
    burstrootfile->ConstructTreeBranches("Burst_Tree", "Burst level data tree", helicitypattern.GetBurstAsymmetry(),"asym_");
    burstrootfile->ConstructTreeBranches("Burst_Tree", "Burst level data tree", helicitypattern.GetBurstDifference(),"diff_");
>>>>>>> 5ed10faf

    // Summarize the ROOT file structure
    //treerootfile->PrintTrees();
    //treerootfile->PrintDirs();


    //  Clear the single-event running sum at the beginning of the runlet
    runningsum.ClearEventData();
    helicitypattern.ClearRunningSum();
    //  Clear the running sum of the burst values at the beginning of the runlet
    helicitypattern.ClearBurstSum();


    //  Load the blinder seed from the database for this runlet.
    #ifdef __USE_DATABASE__
    helicitypattern.UpdateBlinder(&database);
    #endif // __USE_DATABASE__

    //  Find the first EPICS event and try to initialize
    //  the blinder.
    QwMessage << "Finding first EPICS event" << QwLog::endl;
    while (eventbuffer.GetNextEvent() == CODA_OK) {
      if (eventbuffer.IsEPICSEvent()) {
	eventbuffer.FillEPICSData(epicsevent);
	if (epicsevent.HasDataLoaded()) {
	  helicitypattern.UpdateBlinder(epicsevent);
	  // and break out of this event loop
	  break;
	}
      }
    }
    epicsevent.ResetCounters();
    //  Rewind stream
    QwMessage << "Rewinding stream" << QwLog::endl;
    eventbuffer.ReOpenStream();

    ///  Start loop over events
    while (eventbuffer.GetNextEvent() == CODA_OK) {

      //  First, do processing of non-physics events...
      if (eventbuffer.IsROCConfigurationEvent()) {
        //  Send ROC configuration event data to the subsystem objects.
        eventbuffer.FillSubsystemConfigurationData(detectors);
      }

      //  Secondly, process EPICS events
      if (eventbuffer.IsEPICSEvent()) {
        eventbuffer.FillEPICSData(epicsevent);
	if (epicsevent.HasDataLoaded()){
	  epicsevent.CalculateRunningValues();
	  helicitypattern.UpdateBlinder(epicsevent);
	
	  treerootfile->FillTreeBranches(epicsevent);
	  treerootfile->FillTree("slow");
	}
      }


      //  Now, if this is not a physics event, go back and get a new event.
      if (! eventbuffer.IsPhysicsEvent()) continue;


      //  Fill the subsystem objects with their respective data for this event.
      eventbuffer.FillSubsystemData(detectors);

      //  Process the subsystem data
      detectors.ProcessEvent();


      // The event pass the event cut constraints
      if (detectors.ApplySingleEventCuts()) {
	
	//	// TEST 
	// 	regress_sub.LinearRegression();

        // Add event to the ring
        eventring.push(detectors);

        // Check to see ring is ready
        if (eventring.IsReady()) {
	  ringoutput = eventring.pop();
	  ringoutput.IncrementErrorCounters();


	  // Accumulate the running sum to calculate the event based running average
	  runningsum.AccumulateRunningSum(ringoutput);

	  // Fill the histograms
	  historootfile->FillHistograms(ringoutput);

	  // Fill mps tree branches
	  treerootfile->FillTreeBranches(ringoutput);
	  treerootfile->FillTree("evt");

          // Load the event into the helicity pattern
          helicitypattern.LoadEventData(ringoutput);

          // Calculate helicity pattern asymmetry
          if (helicitypattern.IsCompletePattern()) {

            // Update the blinder if conditions have changed
            helicitypattern.UpdateBlinder(ringoutput);

            // Calculate the asymmetry
            helicitypattern.CalculateAsymmetry();
            if (helicitypattern.IsGoodAsymmetry()) {

              // Fill histograms
              historootfile->FillHistograms(helicitypattern);

              // Fill helicity tree branches
              treerootfile->FillTreeBranches(helicitypattern);
              treerootfile->FillTree("mul");

              // Burst mode
              if (helicitypattern.IsEndOfBurst()) {
                helicitypattern.AccumulateRunningBurstSum();
                helicitypattern.CalculateBurstAverage();

                // Fill burst tree branches
                burstrootfile->FillTreeBranches(helicitypattern.GetBurstYield());
                burstrootfile->FillTreeBranches(helicitypattern.GetBurstAsymmetry());
                burstrootfile->FillTreeBranches(helicitypattern.GetBurstDifference());
                burstrootfile->FillTree("burst");

                // Clear the data
                helicitypattern.ClearBurstSum();
              }

              // Linear regression on asymmetries
              helicitypattern.ProcessDataHandlerEntry();

<<<<<<< HEAD
              // Fill corrected tree branches
	      treerootfile->FillTreeBranches(regression);
	      treerootfile->FillTree("mulc");
=======
              // Fill regressed tree branches
              
	            treerootfile->FillTreeBranches(helicitypattern.return_regression());
	            treerootfile->FillTree("Hel_Tree_Reg");
              treerootfile->FillTreeBranches(helicitypattern.return_regress_from_LRB());
	            treerootfile->FillTree("Hel_Tree_LRB");
>>>>>>> 5ed10faf

              // Clear the data
              helicitypattern.ClearEventData();

            } // helicitypattern.IsGoodAsymmetry()

          } // helicitypattern.IsCompletePattern()

        } // eventring.IsReady()

      } // detectors.ApplySingleEventCuts()

    } // end of loop over events
    
    //  Perform actions at the end of the event loop on the
    //  detectors object, which ought to have handles for the
    //  MPS based histograms.
    ringoutput.AtEndOfEventLoop();

    QwMessage << "Number of events processed at end of run: "
              << eventbuffer.GetEventNumber() << QwLog::endl;


    // Calculate running averages over helicity patterns
    if (helicitypattern.IsRunningSumEnabled()) {
      helicitypattern.CalculateRunningAverage();
      if (helicitypattern.IsBurstSumEnabled()) {
        helicitypattern.CalculateRunningBurstAverage();
      }
    }

    helicitypattern.FinishDataHandler();

    // This will calculate running averages over single helicity events
    runningsum.CalculateRunningAverage();
    if (gQwOptions.GetValue<bool>("print-runningsum")) {
      QwMessage << " Running average of events" << QwLog::endl;
      QwMessage << " =========================" << QwLog::endl;
      runningsum.PrintValue();
    }
   
  
    /*  Write to the root file, being sure to delete the old cycles  *
     *  which were written by Autosave.                              *
     *  Doing this will remove the multiple copies of the ntuples    *
     *  from the root file.                                          *
     *                                                               *
     *  Then, we need to delete the histograms here.                 *
     *  If we wait until the subsystem destructors, we get a         *
     *  segfault; but in addition to that we should delete them      *
     *  here, in case we run over multiple runs at a time.           */
    if (treerootfile == historootfile) {
      treerootfile->Write(0,TObject::kOverwrite);
      delete treerootfile; treerootfile = 0; burstrootfile = 0; historootfile = 0;
    } else {
      treerootfile->Write(0,TObject::kOverwrite);
      burstrootfile->Write(0,TObject::kOverwrite);
      historootfile->Write(0,TObject::kOverwrite);
      delete treerootfile; treerootfile = 0;
      delete burstrootfile; burstrootfile = 0;
      delete historootfile; historootfile = 0;
    }

    //  Print the event cut error summary for each subsystem
    if (gQwOptions.GetValue<bool>("print-errorcounters")) {
      QwMessage << " ------------ error counters ------------------ " << QwLog::endl;
      ringoutput.PrintErrorCounters();
    }
    
    if (gQwOptions.GetValue<bool>("write-promptsummary")) {
      //      runningsum.WritePromptSummary(&promptsummary, "yield");
      // runningsum.WritePromptSummary(&promptsummary, "asymmetry");
      //      runningsum.WritePromptSummary(&promptsummary, "difference");
      helicitypattern.WritePromptSummary(&promptsummary);
      promptsummary.PrintCSV();
    }
    //  Read from the database
    #ifdef __USE_DATABASE__
    database.SetupOneRun(eventbuffer);

    // Each subsystem has its own Connect() and Disconnect() functions.
    if (database.AllowsWriteAccess()) {
      helicitypattern.FillDB(&database);
      helicitypattern.FillErrDB(&database);
      epicsevent.FillDB(&database);
      helicitypattern.return_running_regression().FillDB(&database,"asymmetry");
      ringoutput.FillDB_MPS(&database, "optics");
    }
    #endif // __USE_DATABASE__    
  
    //epicsevent.WriteEPICSStringValues();

    //  Close event buffer stream
    eventbuffer.CloseStream();



    //  Report run summary
    eventbuffer.ReportRunSummary();
    eventbuffer.PrintRunTimes();
  } // end of loop over runs

  QwMessage << "I have done everything I can do..." << QwLog::endl;

  return 0;
}
<|MERGE_RESOLUTION|>--- conflicted
+++ resolved
@@ -88,8 +88,9 @@
   ///  Create the event buffer
   QwEventBuffer eventbuffer;
   eventbuffer.ProcessOptions(gQwOptions);
-  #ifdef __USE_DATABASE__
+
   ///  Create the database connection
+#ifdef __USE_DATABASE__
   QwParityDB database(gQwOptions);
   #endif //__USE_DATABASE__
 
@@ -185,24 +186,14 @@
     detectors.ShareHistograms(ringoutput);
 
     //  Construct tree branches
-<<<<<<< HEAD
     treerootfile->ConstructTreeBranches("evt", "MPS event data tree", ringoutput);
     treerootfile->ConstructTreeBranches("mul", "Helicity event data tree", helicitypattern);
-    treerootfile->ConstructTreeBranches("mulc", "Helicity event data tree (corrected)", regression);
+    treerootfile->ConstructTreeBranches("mulc", "Helicity event data tree (corrected)", helicitypattern.return_regression());
+    treerootfile->ConstructTreeBranches("mulc_lrb", "Helicity event data tree (corrected by LinRegBlue)", helicitypattern.return_regress_from_LRB());
     treerootfile->ConstructTreeBranches("slow", "EPICS and slow control tree", epicsevent);
     burstrootfile->ConstructTreeBranches("burst", "Burst level data tree", helicitypattern.GetBurstYield(),"yield_");
     burstrootfile->ConstructTreeBranches("burst", "Burst level data tree", helicitypattern.GetBurstAsymmetry(),"asym_");
     burstrootfile->ConstructTreeBranches("burst", "Burst level data tree", helicitypattern.GetBurstDifference(),"diff_");
-=======
-    treerootfile->ConstructTreeBranches("Mps_Tree", "MPS event data tree", ringoutput);
-    treerootfile->ConstructTreeBranches("Hel_Tree", "Helicity event data tree", helicitypattern);
-    treerootfile->ConstructTreeBranches("Hel_Tree_Reg", "Helicity event data tree (regressed)", helicitypattern.return_regression());
-    treerootfile->ConstructTreeBranches("Hel_Tree_LRB", "Helicity event data tree (regressed)", helicitypattern.return_regress_from_LRB());
-    treerootfile->ConstructTreeBranches("Slow_Tree", "EPICS and slow control tree", epicsevent);
-    burstrootfile->ConstructTreeBranches("Burst_Tree", "Burst level data tree", helicitypattern.GetBurstYield(),"yield_");
-    burstrootfile->ConstructTreeBranches("Burst_Tree", "Burst level data tree", helicitypattern.GetBurstAsymmetry(),"asym_");
-    burstrootfile->ConstructTreeBranches("Burst_Tree", "Burst level data tree", helicitypattern.GetBurstDifference(),"diff_");
->>>>>>> 5ed10faf
 
     // Summarize the ROOT file structure
     //treerootfile->PrintTrees();
@@ -335,18 +326,11 @@
               // Linear regression on asymmetries
               helicitypattern.ProcessDataHandlerEntry();
 
-<<<<<<< HEAD
               // Fill corrected tree branches
-	      treerootfile->FillTreeBranches(regression);
+	      treerootfile->FillTreeBranches(helicitypattern.return_regression());
 	      treerootfile->FillTree("mulc");
-=======
-              // Fill regressed tree branches
-              
-	            treerootfile->FillTreeBranches(helicitypattern.return_regression());
-	            treerootfile->FillTree("Hel_Tree_Reg");
-              treerootfile->FillTreeBranches(helicitypattern.return_regress_from_LRB());
-	            treerootfile->FillTree("Hel_Tree_LRB");
->>>>>>> 5ed10faf
+	      treerootfile->FillTreeBranches(helicitypattern.return_regress_from_LRB());
+	      treerootfile->FillTree("mulc_lrb");
 
               // Clear the data
               helicitypattern.ClearEventData();
