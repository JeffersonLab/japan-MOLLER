/********************************************************************
File Name: QwCorrelator.h

Created by: Michael Vallee
Email: mv836315@ohio.edu

Description:  This is the header file of the QwCorrelator class,
              which is a child of the VQwDataHandler class.  The
              functionality of this class is derived from
              LinRegBlue.

Last Modified: August 1, 2018 1:43 PM
********************************************************************/

#ifndef QWCORRELATOR_H_
#define QWCORRELATOR_H_

// Parent Class
#include "VQwDataHandler.h"

// LinRegBlue Correlator Class
#include "LinReg_Bevington_Pebay.h"

// System headers
#include <fstream>

// Forward declarations
class TH1D;
class TH2D;
class QwRootFile;

class QwCorrelator : public VQwDataHandler, public MQwDataHandlerCloneable<QwCorrelator>
{
 public:
  /// \brief Constructor with name
  QwCorrelator(const TString& name);
  QwCorrelator(const QwCorrelator& name);
  virtual ~QwCorrelator();

 private:
  static bool fPrintCorrelations;
 public:
  static void DefineOptions(QwOptions &options);
  void ProcessOptions(QwOptions &options);

  void ParseConfigFile(QwParameterFile& file);

  Int_t LoadChannelMap(const std::string& mapfile);

  /// \brief Connect to Channels (asymmetry/difference only)
  Int_t ConnectChannels(QwSubsystemArrayParity& asym, QwSubsystemArrayParity& diff);

  void ProcessData();
  void CalcCorrelations();

  /// \brief Construct the tree branches
  void ConstructTreeBranches(
      QwRootFile *treerootfile,
      const std::string& treeprefix = "",
      const std::string& branchprefix = "");
  /// \brief Fill the tree branches
  void FillTreeBranches(QwRootFile *treerootfile) { };

  /// \brief Construct the histograms in a folder with a prefix
  void  ConstructHistograms(TDirectory *folder, TString &prefix);
  /// \brief Fill the histograms
  void  FillHistograms();

  void ClearEventData();
  void AccumulateRunningSum(VQwDataHandler &value, Int_t count = 0, Int_t ErrorMask = 0xFFFFFFF);

 protected:

  Int_t fBlock;

  bool fDisableHistos;
  
  std::vector< std::string > fIndependentFull;
    
  //  Using the fDependentType and fDependentName from base class, but override the IV arrays
  std::vector< EQwHandleType > fIndependentType;
  std::vector< std::string > fIndependentName;

  std::vector< const VQwHardwareChannel* > fIndependentVar;
  std::vector< Double_t > fIndependentValues;

  std::string fAlphaOutputFileBase;
  std::string fAlphaOutputFileSuff;
  std::string fAlphaOutputPath;
  TFile* fAlphaOutputFile;
  void OpenAlphaFile(const std::string& prefix);
  void WriteAlphaFile();
  void CloseAlphaFile();

  TTree* fTree;

  std::string fAliasOutputFileBase;
  std::string fAliasOutputFileSuff;
  std::string fAliasOutputPath;		
  std::ofstream fAliasOutputFile;
  void OpenAliasFile(const std::string& prefix);
  void WriteAliasFile();
  void CloseAliasFile();

  int fTotalCount;
  int fGoodCount;

  int fErrCounts_EF;
  std::vector<int> fErrCounts_IV;
  std::vector<int> fErrCounts_DV;

  unsigned int fGoodEvent;

 private:
		
  int nP, nY;

  // monitoring histos for iv & dv
  std::vector<TH1D> fHnames;
  std::vector<TH1D> fH1iv;
  std::vector<TH1D> fH1dv;
  std::vector<std::vector<TH2D>> fH2iv;
  std::vector<std::vector<TH2D>> fH2dv;

  LinRegBevPeb linReg;

<<<<<<< HEAD
=======
  void init(std::vector<std::string> ivName, std::vector<std::string> dvName);
  void initHistos(std::vector<std::string> ivName, std::vector<std::string> dvName);
  void addEvent(double *Pvec, double *Yvec);
  void exportAlphas(std::vector < std::string > ivName, std::vector < std::string > dvName);
  void exportAlias(TString outPath, TString macroName, std::vector < std::string > ivName, std::vector < std::string > dvName);

>>>>>>> a5b60b57
  // Default constructor
  QwCorrelator();

};


#endif //QWCORRELATOR_H_<|MERGE_RESOLUTION|>--- conflicted
+++ resolved
@@ -92,7 +92,7 @@
   void WriteAlphaFile();
   void CloseAlphaFile();
 
-  TTree* fTree;
+  TTree* fAlphaOutputTree;
 
   std::string fAliasOutputFileBase;
   std::string fAliasOutputFileSuff;
@@ -113,6 +113,7 @@
 
  private:
 		
+  TString fNameNoSpaces;
   int nP, nY;
 
   // monitoring histos for iv & dv
@@ -124,15 +125,6 @@
 
   LinRegBevPeb linReg;
 
-<<<<<<< HEAD
-=======
-  void init(std::vector<std::string> ivName, std::vector<std::string> dvName);
-  void initHistos(std::vector<std::string> ivName, std::vector<std::string> dvName);
-  void addEvent(double *Pvec, double *Yvec);
-  void exportAlphas(std::vector < std::string > ivName, std::vector < std::string > dvName);
-  void exportAlias(TString outPath, TString macroName, std::vector < std::string > ivName, std::vector < std::string > dvName);
-
->>>>>>> a5b60b57
   // Default constructor
   QwCorrelator();
 
