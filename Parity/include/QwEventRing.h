--- conflicted
+++ resolved
@@ -47,9 +47,8 @@
   /// \brief Return the read status of the ring
   Bool_t IsReady();
 
-<<<<<<< HEAD
   void CheckBurpCut(Int_t thisevent);
-=======
+
   /// \brief Return the number of events in the ring
   Int_t GetNumberOfEvents() const { return fNumberOfEvents; }
 
@@ -61,8 +60,6 @@
       PrintRollingAverage();
     }
   }
->>>>>>> dbaffd6e
-
  private:
 
   Int_t fRING_SIZE;//this is the length of the ring
@@ -91,12 +88,10 @@
   //State of the stability check - ON/OFF
   Bool_t bStability;
 
-
   //  Burp cut variables
   Int_t fBurpExtent;
   Int_t fBurpPrecut;
   QwSubsystemArrayParity fBurpAvg;
-
 };
 
 
