--- conflicted
+++ resolved
@@ -61,12 +61,7 @@
 
     void ClearEventData();
 
-<<<<<<< HEAD
-    virtual void AccumulateRunningSum();
     void AccumulateRunningSum(VQwDataHandler &value, Int_t count=0, Int_t ErrorMask=0xFFFFFFF);
-=======
-    void AccumulateRunningSum(VQwDataHandler &value);
->>>>>>> 8637a831
     void CalculateRunningAverage();
     void PrintValue() const;
     void FillDB(QwParityDB *db, TString datatype){};
