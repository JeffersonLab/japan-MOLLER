/**********************************************************\
* File: QwHelicityPattern.h                                *
*                                                          *
* Author: P. M. King                                       *
* Time-stamp: <2007-05-08 15:40>                           *
\**********************************************************/
#ifndef __QwHelicityPattern__
#define __QwHelicityPattern__

// System headers
#include <vector>

// ROOT headers
#include <TTree.h>

// Qweak headers
#include "QwSubsystemArrayParity.h"
#include "QwEPICSEvent.h"
#include "QwBlinder.h"

// Forward declarations
class QwHelicity;

///
/// \ingroup QwAnalysis_ADC
///
/// \ingroup QwAnalysis_BL
class QwHelicityPattern {
  /******************************************************************
   *  Class: QwHelicityPattern
   *
   *
   ******************************************************************/
 private:
  /// Private default constructor (not implemented, will throw linker error on use)
  QwHelicityPattern();
 public:
  /// Constructor with subsystem array
  QwHelicityPattern(QwSubsystemArrayParity &event, const TString &run = "0");
  /// \brief Copy constructor by reference
  QwHelicityPattern(const QwHelicityPattern& source);
  /// Virtual destructor
  virtual ~QwHelicityPattern() { };

  /// \brief Define the configuration options
  static void DefineOptions(QwOptions &options);
  /// \brief Process the configuration options
  void ProcessOptions(QwOptions &options);

  void  LoadEventData(QwSubsystemArrayParity &event);
  Bool_t HasDataLoaded() const { return fIsDataLoaded; };

  Bool_t PairAsymmetryIsGood();
  Bool_t NextPairIsComplete();
  void   CalculatePairAsymmetry();
  void   ClearPairData(){fPairYield.ClearEventData();fPairDifference.ClearEventData(); fPairAsymmetry.ClearEventData();}

  Bool_t IsCompletePattern() const;

  Bool_t IsEndOfBurst(){
    //  Is this the end of a burst?
    return (fBurstLength > 0 && fCurrentPatternNumber % fBurstLength == 0);
  }

  void  CalculateAsymmetry();
  void GetTargetChargeStat(Double_t & asym, Double_t & error, Double_t & width);//retrieves the target charge asymmetry,asymmetry error ,asymmetry width

  /// Enable/disable alternate asymmetry calculation
  void  EnableAlternateAsymmetry(const Bool_t flag = kTRUE) { fEnableAlternateAsym = flag; };
  /// Disable alternate asymmetry calculation
  void  DisableAlternateAsymmetry() { fEnableAlternateAsym = kFALSE; };
  /// Status of alternate asymmetry calculation flag
  Bool_t IsAlternateAsymEnabled() { return fEnableAlternateAsym; };

  /// Enable/disable burst sum calculation
  void  EnableBurstSum(const Bool_t flag = kTRUE) { fEnableBurstSum = flag; };
  /// Disable burst sum calculation
  void  DisableBurstSum() { fEnableBurstSum = kFALSE; };
  /// Status of burst sum calculation flag
  Bool_t IsBurstSumEnabled() { return fEnableBurstSum; };

  /// Enable/disable running sum calculation
  void  EnableRunningSum(const Bool_t flag = kTRUE) { fEnableRunningSum = flag; };
  /// Disable running sum calculation
  void  DisableRunningSum() { fEnableRunningSum = kFALSE; };
  /// Status of running sum calculation flag
  Bool_t IsRunningSumEnabled() { return fEnableRunningSum; };

  /// Enable/disable storing pattern differences
  void  EnableDifference(const Bool_t flag = kTRUE) { fEnableDifference = flag; };
  /// Disable storing pattern differences
  void  DisableDifference() { fEnableDifference = kFALSE; };
  /// Status of storing pattern differences flag
  Bool_t IsDifferenceEnabled() { return fEnableDifference; };

#ifdef __USE_DATABASE__
  /// Update the blinder status with new external information
  void UpdateBlinder(QwParityDB* db){
    fBlinder.Update(db);
  };
#endif

  /// Update the blinder status with new external information
  void UpdateBlinder(const QwSubsystemArrayParity& detectors) {
    fBlinder.Update(detectors);
  };
  /// Update the blinder status with new external information
  void UpdateBlinder(const QwEPICSEvent& epics) {
    fBlinder.Update(epics);
  };

  // wish these could be const references, but ConstructBranchAndVector messes with object
  QwSubsystemArrayParity& GetBurstYield()      { return fBurstYield; };
  QwSubsystemArrayParity& GetBurstDifference() { return fBurstDifference; };
  QwSubsystemArrayParity& GetBurstAsymmetry()  { return fBurstAsymmetry; };

  // wish these could be const references, but ConstructBranchAndVector messes with object
  QwSubsystemArrayParity& GetPairYield()      { return fPairYield; };
  QwSubsystemArrayParity& GetPairDifference() { return fPairDifference; };
  QwSubsystemArrayParity& GetPairAsymmetry()  { return fPairAsymmetry; };

  void  AccumulateBurstSum();
  void  AccumulateRunningBurstSum();
  void  AccumulateRunningSum(){AccumulateRunningSum(*this);};
  void  AccumulateRunningSum(QwHelicityPattern &entry);
  void  AccumulatePairRunningSum(QwHelicityPattern &entry);

  void  CalculateBurstAverage();
  void  CalculateRunningBurstAverage();
  void  CalculateRunningAverage();

  void  PrintRunningBurstAverage() const;
  void  PrintRunningAverage() const;
  void  PrintBurstAverage() const;

  void  ConstructHistograms(){ConstructHistograms((TDirectory*)NULL);};
  void  ConstructHistograms(TDirectory *folder);
  void  FillHistograms();

  void  ConstructBranchAndVector(TTree *tree, TString &prefix, std::vector<Double_t> &values);
  void  ConstructBranch(TTree *tree, TString &prefix);
  void  ConstructBranch(TTree *tree, TString &prefix, QwParameterFile &trim_tree);
  void  FillTreeVector(std::vector<Double_t> &values) const;

#ifdef __USE_DATABASE__
  void  FillDB(QwParityDB *db);
  void  FillErrDB(QwParityDB *db);
#endif

  void  WritePromptSummary(QwPromptSummary *ps);

  Bool_t IsGoodAsymmetry();
  UInt_t GetEventcutErrorFlag() const{
    return fAsymmetry.GetEventcutErrorFlag();
  };

  void  ClearEventData();
  void  ClearBurstSum();
  void  ClearRunningSum();

  void  Print() const;

<<<<<<< HEAD
  void get_run_label(TString x) {
    run_label = x;
  }

  void ProcessDataHandlerEntry();
  void FinishDataHandler();

  LRBCorrector& return_LRBCorrector() {
    return lrbcorrector;
  }
  QwCombiner& return_combiner() {
    return combiner;
  }
  QwCombiner& return_running_combiner() {
    return running_combiner;
  }

=======
>>>>>>> a1dd9831
 protected:
  Bool_t fDEBUG;

  //  QwHelicity* fHelicitySubsystem;

  std::vector<QwSubsystemArrayParity> fEvents;
  std::vector<Bool_t> fEventLoaded;
  std::vector<Int_t> fHelicity;// this is here up to when we code the Helicity decoding routine
  std::vector<Int_t> fEventNumber;
  Int_t fCurrentPatternNumber;
  Int_t fPatternSize;
  Int_t fQuartetNumber;

  // Blinding strategy
  QwBlinder fBlinder;

  /// This indicates if the subsystem arrays are missing the helicity object.
  /// It is updated once during initialization and once when processing the first event
  Bool_t fHelicityIsMissing;
  /// This is true if any of the helicity objects of this pattern have indicated that
  /// we should ignore the helicity.  It is updated every event and reset by ClearEventData.
  Bool_t fIgnoreHelicity;

  // Yield and asymmetry of a single helicity pattern
  QwSubsystemArrayParity fYield;
  QwSubsystemArrayParity fDifference;
  QwSubsystemArrayParity fAsymmetry;
  // Alternate asymmetry calculations
  Bool_t fEnableAlternateAsym;
  QwSubsystemArrayParity fAsymmetry1;
  QwSubsystemArrayParity fAsymmetry2;

  QwSubsystemArrayParity fPairYield;
  QwSubsystemArrayParity fPairDifference;
  QwSubsystemArrayParity fPairAsymmetry;

  // Burst sum/difference of the yield and asymmetry
  Int_t fBurstLength;
  Bool_t fEnableBurstSum;
  Bool_t fPrintBurstSum;
  QwSubsystemArrayParity fBurstYield;
  QwSubsystemArrayParity fBurstDifference;
  QwSubsystemArrayParity fBurstAsymmetry;
  QwSubsystemArrayParity fRunningBurstYield;
  QwSubsystemArrayParity fRunningBurstDifference;
  QwSubsystemArrayParity fRunningBurstAsymmetry;

  // Running sum/average of the yield and asymmetry
  Bool_t fEnableRunningSum;
  Bool_t fPrintRunningSum;

  Bool_t fEnableDifference;
  QwSubsystemArrayParity fAlternateDiff;
  QwSubsystemArrayParity fPositiveHelicitySum;
  QwSubsystemArrayParity fNegativeHelicitySum;

  Long_t fLastWindowNumber;
  Long_t fLastPatternNumber;
  Int_t  fLastPhaseNumber;

  size_t  fNextPair;
  Bool_t fPairIsGood;

  Bool_t fPatternIsGood;

  TString run_label;

<<<<<<< HEAD
  QwCorrelator correlator;
  LRBCorrector lrbcorrector;
  QwCombiner combiner;
  QwCombiner running_combiner;

=======
>>>>>>> a1dd9831
  // Flag to indicate that the pattern contains data
  Bool_t fIsDataLoaded;
  void SetDataLoaded(Bool_t flag) { fIsDataLoaded = flag; };

  friend class QwDataHandlerArray;
};


#endif<|MERGE_RESOLUTION|>--- conflicted
+++ resolved
@@ -160,26 +160,6 @@
 
   void  Print() const;
 
-<<<<<<< HEAD
-  void get_run_label(TString x) {
-    run_label = x;
-  }
-
-  void ProcessDataHandlerEntry();
-  void FinishDataHandler();
-
-  LRBCorrector& return_LRBCorrector() {
-    return lrbcorrector;
-  }
-  QwCombiner& return_combiner() {
-    return combiner;
-  }
-  QwCombiner& return_running_combiner() {
-    return running_combiner;
-  }
-
-=======
->>>>>>> a1dd9831
  protected:
   Bool_t fDEBUG;
 
@@ -247,14 +227,6 @@
 
   TString run_label;
 
-<<<<<<< HEAD
-  QwCorrelator correlator;
-  LRBCorrector lrbcorrector;
-  QwCombiner combiner;
-  QwCombiner running_combiner;
-
-=======
->>>>>>> a1dd9831
   // Flag to indicate that the pattern contains data
   Bool_t fIsDataLoaded;
   void SetDataLoaded(Bool_t flag) { fIsDataLoaded = flag; };
