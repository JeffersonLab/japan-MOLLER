--- conflicted
+++ resolved
@@ -43,7 +43,7 @@
 QwCorrelator::QwCorrelator(const TString& name)
 : VQwDataHandler(name),
   fBlock(-1),
-  fDisableHistos(false),
+  fDisableHistos(true),
   fAlphaOutputFileBase("blueR"),
   fAlphaOutputFileSuff("new.slope.root"),
   fAlphaOutputPath("."),
@@ -52,8 +52,10 @@
   fAliasOutputFileBase("regalias_"),
   fAliasOutputFileSuff(""),
   fAliasOutputPath("."),
+  fNameNoSpaces(name),
   nP(0),nY(0)
 {
+  fNameNoSpaces.ReplaceAll(" ","_");
   // Set default tree name and descriptions (in VQwDataHandler)
   fTreeName = "lrb";
   fTreeComment = "Correlations";
@@ -86,7 +88,6 @@
 
 QwCorrelator::~QwCorrelator()
 {
-<<<<<<< HEAD
   // Close alpha and alias file
   CloseAlphaFile();
   CloseAliasFile();
@@ -101,22 +102,6 @@
 
 void QwCorrelator::ProcessOptions(QwOptions &options)
 {
-=======
-  // Close output file
-  if (fAlphaOutputFile) {
-    fAlphaOutputFile->Write();
-    fAlphaOutputFile->Close();
-  } else
-    QwWarning << "Cannot close slopes ROOT file for "
-              << GetName() << QwLog::endl;
-
-  if (fH1iv) { // only if previously allocated
-    delete[] fH1iv;
-    delete[] fH2iv;
-    delete[] fH1dv;
-    delete[] fH2dv;
-  }
->>>>>>> a5b60b57
 }
 
 void QwCorrelator::ParseConfigFile(QwParameterFile& file)
@@ -341,29 +326,6 @@
                     << ", for asym/diff correlator does not have proper type, type=="
                     << fDependentType.at(dv) << "." << QwLog::endl;
           break;
-<<<<<<< HEAD
-      }
-
-      vqwk = dynamic_cast<QwVQWK_Channel*>(dv_ptr);
-      name = vqwk->GetElementName().Data();
-      name.insert(0, reg);
-      new_vqwk = new QwVQWK_Channel(*vqwk, VQwDataElement::kDerived);
-      new_vqwk->SetElementName(name);
-    }
-
-    // alias
-    if(fDependentName.at(dv).at(0) == '@'){
-      //QwMessage << "dv: " << name << QwLog::endl;
-      new_vqwk = new QwVQWK_Channel(name, VQwDataElement::kDerived);
-    }
-    // defined type
-    else if(dv_ptr!=NULL){
-      //QwMessage << "dv: " << fDependentName.at(dv) << QwLog::endl;
-    }else {
-      QwWarning << "Dependent variable " << fDependentName.at(dv) << " could not be found, "
-                << "or is not a VQWK channel." << QwLog::endl;
-      continue; 
-=======
         }
       }
       if (dv_ptr == NULL){
@@ -373,7 +335,6 @@
 		  << fDependentFull.at(dv)<< ")." << QwLog::endl;
 	 continue;
       }
->>>>>>> a5b60b57
     }
 
     // pair creation
@@ -619,13 +580,7 @@
   }
 }
 
-<<<<<<< HEAD
 void QwCorrelator::WriteAlphaFile()
-=======
-void QwCorrelator::exportAlphas(
-    std::vector < std::string > ivName,
-    std::vector < std::string > dvName)
->>>>>>> a5b60b57
 {
   // Ensure in output file
   if (fAlphaOutputFile) fAlphaOutputFile->cd();
@@ -650,20 +605,12 @@
 
   //... IVs
   TH1D hiv("IVname","names of IVs",nP,-0.5,nP-0.5);
-<<<<<<< HEAD
   for (int i=0;i<nP;i++) hiv.Fill(fIndependentFull[i],i);
-=======
-  for (int i=0;i<nP;i++) hiv.Fill(ivName[i].c_str(),i);
->>>>>>> a5b60b57
   hiv.Write();
 
   //... DVs
   TH1D hdv("DVname","names of IVs",nY,-0.5,nY-0.5);
-<<<<<<< HEAD
   for (int i=0;i<nY;i++) hdv.Fill(fDependentFull[i],i);
-=======
-  for (int i=0;i<nY;i++) hdv.Fill(dvName[i].c_str(),i);
->>>>>>> a5b60b57
   hdv.Write();
 
   // sigmas
@@ -731,15 +678,7 @@
   }
 }
 
-<<<<<<< HEAD
 void QwCorrelator::CloseAlphaFile()
-=======
-void QwCorrelator::exportAlias(
-    TString outPath,
-    TString macroName,
-    std::vector < std::string > Pname,
-    std::vector < std::string > Yname)
->>>>>>> a5b60b57
 {
   // Close slopes output file
   if (fAlphaOutputFile) {
@@ -766,7 +705,6 @@
     QwWarning << "QwCorrelator: Could not write to alias output file " << QwLog::endl;
     return;
   }
-<<<<<<< HEAD
 
   // Initialize call counter
   static int i = 0;
@@ -778,16 +716,6 @@
     fAliasOutputFile << Form("         \"%s",fDependentFull[i].Data());
     for (int j = 0; j < nP; j++) {
       fAliasOutputFile << Form("%+.4e*%s", -linReg.Axy(j,i), fIndependentFull[j].Data());
-=======
-  fprintf(fd,"void %s() {\n",macroName.Data());
-  fprintf(fd,"  TTree* tree = (TTree*) gDirectory->Get(\"mul\");\n");
-  for (int iy = 0; iy <nY; iy++) {
-    fprintf(fd,"  tree->SetAlias(\"reg_%s\",\n         \"%s",Yname[iy].c_str(),Yname[iy].c_str());
-    for (int j = 0; j < nP; j++) {
-      double val= -linReg.mA(j,iy);
-      if(val>0)  fprintf(fd,"+");
-      fprintf(fd,"%.4e*%s",val,Pname[j].c_str());
->>>>>>> a5b60b57
     }
     fAliasOutputFile << "\");" << std::endl;
   }
