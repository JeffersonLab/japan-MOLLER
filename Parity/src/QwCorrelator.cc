--- conflicted
+++ resolved
@@ -41,39 +41,6 @@
 					       corA("input")
 {
   ParseSeparator = "_";
-<<<<<<< HEAD
-  fEnableCorrelation = false;
-  ProcessOptions(options);
-  LoadChannelMap(fCorrelatorMapFile);
-  corA.SetDisableHistogramFlag(fDisableHistos);
-  QwSubsystemArrayParity& asym = helicitypattern.fAsymmetry;
-  QwSubsystemArrayParity& diff = helicitypattern.fDifference;
-  ConnectChannels(asym, diff);
-
-  if (fEnableCorrelation == true) {
-
-    vector<TString> fIndependentName_t;
-    vector<TString> fDependentName_t;
- 
-    for (size_t i = 0; i < fIndependentName.size(); ++i) {
-      fIndependentName_t.push_back(TString(fIndependentName.at(i)));
-    }
-    for (size_t i = 0; i < fDependentName.size(); ++i) {
-      fDependentName_t.push_back(TString(fDependentName.at(i)));
-    }
- 
-    corA.init(fIndependentName_t, fDependentName_t);
-
-  }
-  
-}
-
-void QwCorrelator::FillCorrelator() {
-
-  if (! fEnableCorrelation) return;
-
-  UInt_t error;
-=======
 }
 
 void QwCorrelator::ParseConfigFile(QwParameterFile& file)
@@ -88,7 +55,6 @@
 void QwCorrelator::AccumulateRunningSum()
 {
   UInt_t error = 0;
->>>>>>> a1dd9831
 
   for (size_t i = 0; i < fDependentVar.size(); ++i) {
     error |= fDependentVar.at(i)->GetErrorCode();
@@ -129,42 +95,6 @@
 
 //******************************************************************************************************************************************************
 
-<<<<<<< HEAD
-
-void QwCorrelator::DefineOptions(QwOptions &options) {
-	
-  options.AddOptions("Correlator")
-    ("enable-correlator", po::value<bool>()->zero_tokens()->default_value(false),
-     "enables correlator");
-  options.AddOptions("Correlator")
-    ("correlator-map", po::value<std::string>()->default_value("blueReg.conf"),
-     "variables and sensitivities for correlator");
-  
-  options.AddOptions("Correlator")
-    ("slope-file-path", po::value<std::string>()->default_value("."),
-     "Path for the slop files, also used for lrb (alpha)");
-  options.AddOptions("Correlator")
-    ("alias-output-path", po::value<std::string>()->default_value("."),
-     "Path for the final correlation output file (alias)");
-	
-}
-
-
-void QwCorrelator::ProcessOptions(QwOptions &options) {
-	
-  fEnableCorrelation = options.GetValue<bool>("enable-correlator");
-  fCorrelatorMapFile = options.GetValue<std::string>("correlator-map");
-	  
-  fAlphaOutputPath = options.GetValue<std::string>("slope-file-path");
-  fAliasOutputPath = options.GetValue<std::string>("alias-output-path");
-
-  fDisableHistos = options.GetValue<bool>("disable-histos");
-	  
-}
-
-
-=======
->>>>>>> a1dd9831
 /** Load the channel map
  *
  * @param mapfile Filename of map file
@@ -172,12 +102,6 @@
  */
 Int_t QwCorrelator::LoadChannelMap(const std::string& mapfile)
 {
-<<<<<<< HEAD
-  // Return if correlator is not enabled
-  if (! fEnableCorrelation) return 0;
-
-=======
->>>>>>> a1dd9831
   // Open the file
   QwParameterFile map(mapfile);
 
@@ -229,10 +153,6 @@
 Int_t QwCorrelator::ConnectChannels(QwSubsystemArrayParity& asym, QwSubsystemArrayParity& diff) {
 	
 	// Return if correlator is not enabled
-<<<<<<< HEAD
-  if (! fEnableCorrelation) return 0;
-=======
->>>>>>> a1dd9831
 
   /// Fill vector of pointers to the relevant data elements
   for (size_t dv = 0; dv < fDependentName.size(); dv++) {
