--- conflicted
+++ resolved
@@ -251,7 +251,6 @@
                 << treeprefix + fTreeName
                 << QwLog::endl;
     } else {
-<<<<<<< HEAD
       TString tmp_branchprefix(branchprefix.c_str());
       if (tmp_branchprefix.Contains("stat") && fKeepRunningSum 
 	  && fRunningsum!=NULL){
@@ -265,10 +264,6 @@
       }else {
 	treerootfile->ConstructTreeBranches(fTreeName, fTreeComment, *this, fPrefix+branchprefix);
       }
-=======
-      fTreeName = treeprefix+fTreeName;
-      treerootfile->ConstructTreeBranches(fTreeName, fTreeComment, *this, fPrefix+branchprefix);
->>>>>>> 4e09bd1a
     }
   }
 }
@@ -414,7 +409,6 @@
     QwDebug << "VQwDataHandler::PublishByRequest:  Failed to publish channel name:  " << device_name << QwLog::endl;
   return status;
 }
-
 
 void VQwDataHandler::WritePromptSummary(QwPromptSummary *ps, TString type)
 {
